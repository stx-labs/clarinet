--- conflicted
+++ resolved
@@ -67,10 +67,7 @@
 #[allow(dead_code)]
 #[derive(Debug, PartialEq, Eq, Clone, Serialize, Deserialize)]
 pub enum StacksNetwork {
-<<<<<<< HEAD
-=======
     Simnet,
->>>>>>> d8cf6c25
     Devnet,
     Testnet,
     Mainnet,
@@ -93,14 +90,6 @@
     Mainnet,
 }
 
-#[allow(dead_code)]
-#[derive(Debug, PartialEq, Eq, Clone)]
-pub enum BitcoinNetwork {
-    Regtest,
-    Testnet,
-    Mainnet,
-}
-
 #[derive(Debug)]
 pub enum DeploymentEvent {
     ContractCallBroadcasted,
@@ -112,4 +101,5 @@
 #[derive(Debug)]
 pub enum ChainsCoordinatorCommand {
     Terminate,
+    ProtocolDeployed,
 }