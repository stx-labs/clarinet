use super::DevnetEvent;
<<<<<<< HEAD
use crate::deployment::publish_all_contracts;
use crate::hook::load_hooks;
use crate::integrate::{MempoolAdmissionData, ServiceStatusData, Status};
use crate::poke::load_session;
use crate::types::ChainsCoordinatorCommand;
use crate::types::StacksNetwork;
use crate::types::{self, DeploymentEvent, DevnetConfig};
=======
use crate::deployment::types::DeploymentSpecification;
use crate::deployment::{apply_on_chain_deployment, DeploymentCommand, DeploymentEvent};
use crate::indexer::{chains, Indexer, IndexerConfig};
use crate::integrate::{MempoolAdmissionData, ServiceStatusData, Status};
use crate::types::{self, AccountConfig, ChainConfig, DevnetConfig, ProjectManifest};
use crate::types::{BitcoinChainEvent, ChainsCoordinatorCommand, StacksChainEvent, StacksNetwork};
>>>>>>> d8cf6c25
use crate::utils;
use base58::FromBase58;
use bitcoincore_rpc::{Auth, Client, RpcApi};
use clarity_repl::clarity::representations::ClarityName;
use clarity_repl::clarity::types::{BuffData, SequenceData, TupleData, Value as ClarityValue};
use clarity_repl::clarity::util::address::AddressHashMode;
use clarity_repl::clarity::util::hash::{hex_bytes, Hash160};
<<<<<<< HEAD
use clarity_repl::repl::settings::{Account, InitialContract};
use clarity_repl::repl::Session;
use orchestra_event_observer::hooks::types::HookFormation;
use orchestra_event_observer::observer::{
    start_event_observer, EventObserverConfig, ObserverEvent,
};
use orchestra_types::{BitcoinChainEvent, StacksChainEvent};
use stacks_rpc_client::{transactions, PoxInfo, StacksRpc};
use std::collections::{HashMap, VecDeque};
=======

use rocket::config::{Config, LogLevel};
use rocket::serde::json::{json, Json, Value as JsonValue};
use rocket::serde::Deserialize;
use rocket::State;

>>>>>>> d8cf6c25
use std::convert::TryFrom;
use std::error::Error;

use std::net::{IpAddr, Ipv4Addr};

use std::str;
use std::sync::atomic::{AtomicBool, Ordering};
<<<<<<< HEAD
use std::sync::mpsc::channel;
use std::sync::mpsc::{Receiver, Sender};
=======
use std::sync::mpsc::{channel, Receiver, Sender};
>>>>>>> d8cf6c25
use std::sync::{Arc, Mutex, RwLock};
use tracing::info;

#[derive(Deserialize)]
pub struct NewTransaction {
    pub txid: String,
    pub status: String,
    pub raw_result: String,
    pub raw_tx: String,
}

#[derive(Clone, Debug)]
pub struct DevnetEventObserverConfig {
    pub devnet_config: DevnetConfig,
<<<<<<< HEAD
    pub event_observer_config: EventObserverConfig,
    pub accounts: Vec<Account>,
    pub contracts_to_deploy: VecDeque<InitialContract>,
    pub manifest_path: PathBuf,
    pub session: Session,
=======
    pub accounts: Vec<AccountConfig>,
    pub deployment: DeploymentSpecification,
    pub manifest: ProjectManifest,
>>>>>>> d8cf6c25
    pub deployment_fee_rate: u64,
}

#[derive(Clone, Debug)]
pub struct DevnetInitializationStatus {
    pub should_deploy_protocol: bool,
}

#[derive(Deserialize, Debug)]
pub struct ContractReadonlyCall {
    pub okay: bool,
    pub result: String,
}

pub enum BitcoinMiningCommand {
    Start,
    Pause,
    Mine,
    InvalidateChainTip,
}

<<<<<<< HEAD
impl DevnetEventObserverConfig {
    pub fn new(devnet_config: DevnetConfig, manifest_path: PathBuf) -> Self {
        info!("Checking contracts...");
        let (session, config) = match load_session(&manifest_path, false, &StacksNetwork::Devnet) {
            Ok((session, config, _, _)) => (session, config),
            Err((_, e)) => {
                println!("{}", e);
                std::process::exit(1);
            }
        };
        info!("Checking hooks...");
        let hooks = match load_hooks(&manifest_path, &StacksNetwork::Devnet) {
            Ok(hooks) => HookFormation::new(), // hooks,
            Err(e) => {
                println!("{}", e);
                std::process::exit(1);
            }
        };

        let event_observer_config = EventObserverConfig {
            normalization_enabled: true,
            grpc_server_enabled: false,
            hooks_enabled: true,
            bitcoin_rpc_proxy_enabled: true,
            event_handlers: vec![],
            initial_hook_formation: Some(hooks),
            ingestion_port: devnet_config.orchestrator_ingestion_port,
            control_port: devnet_config.orchestrator_control_port,
            bitcoin_node_username: devnet_config.bitcoin_node_username.clone(),
            bitcoin_node_password: devnet_config.bitcoin_node_password.clone(),
            bitcoin_node_rpc_host: "http://localhost".into(),
            bitcoin_node_rpc_port: devnet_config.bitcoin_node_rpc_port,
            stacks_node_rpc_host: "http://localhost".into(),
            stacks_node_rpc_port: devnet_config.stacks_node_rpc_port,
        };
=======
impl StacksEventObserverConfig {
    pub fn new(
        devnet_config: DevnetConfig,
        manifest: ProjectManifest,
        deployment: DeploymentSpecification,
    ) -> Self {
        info!("Checking contracts...");
        let chain_config = ChainConfig::from_manifest_path(&manifest.path, &StacksNetwork::Devnet);
>>>>>>> d8cf6c25

        DevnetEventObserverConfig {
            devnet_config,
<<<<<<< HEAD
            event_observer_config,
            accounts: session.settings.initial_accounts.clone(),
            manifest_path,
            contracts_to_deploy: VecDeque::from_iter(
                session.settings.initial_contracts.iter().map(|c| c.clone()),
            ),
            session,
            deployment_fee_rate: config.network.deployment_fee_rate,
        }
    }

    pub async fn execute_scripts(&self) {
        if self.devnet_config.execute_script.len() > 0 {
            for _cmd in self.devnet_config.execute_script.iter() {
                #[cfg(feature = "cli")]
                let _ = deno::do_run_scripts(
                    vec![_cmd.script.clone()],
                    false,
                    false,
                    false,
                    _cmd.allow_wallets,
                    _cmd.allow_write,
                    self.manifest_path.clone(),
                    Some(self.session.clone()),
                )
                .await;
            }
=======
            accounts: chain_config.accounts.into_values().collect::<Vec<_>>(),
            manifest,
            deployment,
            deployment_fee_rate: chain_config.network.deployment_fee_rate,
>>>>>>> d8cf6c25
        }
    }
}

pub async fn start_chains_coordinator(
    config: DevnetEventObserverConfig,
    devnet_event_tx: Sender<DevnetEvent>,
    chains_coordinator_commands_rx: Receiver<ChainsCoordinatorCommand>,
    chains_coordinator_terminator_tx: Sender<bool>,
) -> Result<(), Box<dyn Error>> {
<<<<<<< HEAD
    let _ = config.execute_scripts().await;

=======
    let indexer = Indexer::new(IndexerConfig {
        stacks_node_rpc_url: format!(
            "http://localhost:{}",
            config.devnet_config.stacks_node_rpc_port
        ),
        bitcoin_node_rpc_url: format!(
            "http://localhost:{}",
            config.devnet_config.bitcoin_node_rpc_port
        ),
        bitcoin_node_rpc_username: config.devnet_config.bitcoin_node_username.clone(),
        bitcoin_node_rpc_password: config.devnet_config.bitcoin_node_password.clone(),
    });

    let (deployment_events_tx, deployment_events_rx) = channel();
    let (deployment_commands_tx, deployments_command_rx) = channel();

    prepare_protocol_deployment(
        &config.manifest,
        &config.deployment,
        deployment_events_tx,
        deployments_command_rx,
    );

    let init_status = DevnetInitializationStatus {
        should_deploy_protocol: true,
    };

    let port = config.devnet_config.orchestrator_port;
>>>>>>> d8cf6c25

    if let Some(ref hooks) = config.event_observer_config.initial_hook_formation {
        devnet_event_tx
            .send(DevnetEvent::info(format!("{} hooks registered", hooks.bitcoin_hooks.len() + hooks.stacks_hooks.len())))
            .expect("Unable to terminate event observer");
    }

    // Spawn event observer
    let (observer_command_tx, observer_command_rx) = channel();
    let (observer_event_tx, observer_event_rx) = channel();
    let event_observer_config = config.event_observer_config.clone();
    let observer_event_tx_moved = observer_event_tx.clone();
    let _ = std::thread::spawn(move || {
<<<<<<< HEAD
        let future = start_event_observer(
            event_observer_config,
            observer_command_tx,
            observer_command_rx,
            Some(observer_event_tx_moved),
        );
        let _ = utils::nestable_block_on(future);
    });

    // Spawn bitcoin miner controller
    let (mining_command_tx, mining_command_rx) = channel();
    let devnet_config = config.devnet_config.clone();
    std::thread::spawn(move || {
        handle_bitcoin_mining(mining_command_rx, &devnet_config);
    });

    // Loop over events being received from Bitcoin and Stacks,
    // and orchestrate the 2 chains + protocol.
    let mut should_deploy_protocol = true;
    let protocol_deployed = Arc::new(AtomicBool::new(false));
=======
        let future = rocket::custom(rocket_config)
            .manage(indexer_rw_lock)
            .manage(devnet_event_tx_mutex)
            .manage(config_mutex)
            .manage(moved_init_status_rw_lock)
            .manage(background_job_tx_mutex)
            .mount(
                "/",
                routes![
                    handle_ping,
                    handle_new_bitcoin_block,
                    handle_new_stacks_block,
                    handle_new_microblocks,
                    handle_new_mempool_tx,
                    handle_drop_mempool_tx,
                    handle_bitcoin_rpc_call,
                ],
            )
            .launch();
        let rt = utils::create_basic_runtime();
        rt.block_on(future).expect("Unable to spawn event observer");
    });

    // This loop is used for handling background jobs, emitted by HTTP calls.
    let mut should_deploy_protocol = true;
    let mut protocol_deployed = false;
    let stop_miner = Arc::new(AtomicBool::new(false));
    let mut deployment_events_rx = Some(deployment_events_rx);
>>>>>>> d8cf6c25
    loop {
        // Did we receive a termination notice?
        if let Ok(ChainsCoordinatorCommand::Terminate) = chains_coordinator_commands_rx.try_recv() {
            let _ = chains_coordinator_terminator_tx.send(true);
            break;
        }
        let command = match observer_event_rx.recv() {
            Ok(cmd) => cmd,
            Err(e) => {
                // cascade termination
                continue;
            }
        };
        match command {
            ObserverEvent::Fatal(msg) => {
                devnet_event_tx
                    .send(DevnetEvent::error(msg))
                    .expect("Unable to terminate event observer");
                // Terminate
            }
<<<<<<< HEAD
            ObserverEvent::Error(msg) => {
                devnet_event_tx
                    .send(DevnetEvent::error(msg))
                    .expect("Unable to terminate event observer");
            }
            ObserverEvent::Info(msg) => {
                devnet_event_tx
                    .send(DevnetEvent::info(msg))
                    .expect("Unable to terminate event observer");
            }
            ObserverEvent::BitcoinChainEvent(chain_update) => {
                // Contextual shortcut: Devnet is an environment under control,
                // with 1 miner. As such we will ignore Reorgs handling.
                let (log, status) = match &chain_update {
                    BitcoinChainEvent::ChainUpdatedWithBlock(block) => {
                        let log =
                            format!("Bitcoin block #{} received", block.block_identifier.index);
                        let status = format!(
                            "mining blocks (chaintip = #{})",
                            block.block_identifier.index
                        );
                        (log, status)
                    }
                    BitcoinChainEvent::ChainUpdatedWithReorg(_old_blocks, new_blocks) => {
                        let tip = new_blocks.last().unwrap();
                        let log = format!(
                            "Bitcoin reorg received (new height: {})",
                            tip.block_identifier.index
                        );
                        let status =
                            format!("mining blocks (chaintip = #{})", tip.block_identifier.index);
                        (log, status)
                    }
                };

                let _ = devnet_event_tx.send(DevnetEvent::debug(log));

                let _ = devnet_event_tx.send(DevnetEvent::ServiceStatus(ServiceStatusData {
                    order: 0,
                    status: Status::Green,
                    name: "bitcoin-node".into(),
                    comment: status,
                }));
                let _ = devnet_event_tx.send(DevnetEvent::BitcoinChainEvent(chain_update.clone()));
=======
            Ok(ChainsCoordinatorCommand::Terminate(false)) => {
                // Will be removed via https://github.com/hirosystems/clarinet/pull/340
                unreachable!();
>>>>>>> d8cf6c25
            }
            ObserverEvent::StacksChainEvent(chain_event) => {
                if should_deploy_protocol {
                    should_deploy_protocol = false;
<<<<<<< HEAD
                    let automining_disabled =
                        config.devnet_config.bitcoin_controller_automining_disabled;
                    let mining_command_tx_moved = mining_command_tx.clone();
                    let devnet_event_tx_moved = devnet_event_tx.clone();
                    let protocol_deployed_moved = protocol_deployed.clone();

                    let manifest_path = config.manifest_path.clone();
                    std::thread::spawn(move || {
                        let (deployment_progress_tx, deployment_progress_rx) = channel();
                        publish_initial_contracts(
                            &manifest_path,
                            &devnet_event_tx_moved,
                            deployment_progress_tx,
                        );

                        loop {
                            match deployment_progress_rx.recv() {
                                Ok(DeploymentEvent::ProtocolDeployed) => {
                                    protocol_deployed_moved.store(true, Ordering::SeqCst);
                                    if !automining_disabled {
                                        let _ = mining_command_tx_moved
                                            .send(BitcoinMiningCommand::Start);
                                    }
                                }
                                _ => continue,
                            }
                        }
                    });
=======
                    if let Ok(mut init_status) = init_status_rw_lock.write() {
                        init_status.should_deploy_protocol = false;
                    }
                    if let Some(deployment_events_rx) = deployment_events_rx.take() {
                        perform_protocol_deployment(
                            deployment_events_rx,
                            &deployment_commands_tx,
                            &devnet_event_tx,
                            &chains_coordinator_commands_tx,
                        )
                    }
>>>>>>> d8cf6c25
                }

                let update = match &chain_event {
                    StacksChainEvent::ChainUpdatedWithBlock(block) => block.clone(),
                    StacksChainEvent::ChainUpdatedWithMicroblock(_) => {
                        unreachable!() // TODO(lgalabru): good enough for now - code path unreachable in the context of Devnet
                    }
                    StacksChainEvent::ChainUpdatedWithMicroblockReorg(_) => {
                        unreachable!() // TODO(lgalabru): good enough for now - code path unreachable in the context of Devnet
                    }
                    StacksChainEvent::ChainUpdatedWithReorg(_) => {
                        unreachable!() // TODO(lgalabru): good enough for now - code path unreachable in the context of Devnet
                    }
                };

                let _ = devnet_event_tx.send(DevnetEvent::StacksChainEvent(chain_event));

                // Partially update the UI. With current approach a full update
                // would requires either cloning the block, or passing ownership.
                let _ = devnet_event_tx.send(DevnetEvent::ServiceStatus(ServiceStatusData {
                    order: 1,
                    status: Status::Green,
                    name: "stacks-node".into(),
                    comment: format!(
                        "mining blocks (chaintip = #{})",
                        update.new_block.block_identifier.index
                    ),
                }));
                let _ = devnet_event_tx.send(DevnetEvent::info(format!(
                    "Block #{} anchored in Bitcoin block #{} includes {} transactions",
                    update.new_block.block_identifier.index,
                    update
                        .new_block
                        .metadata
                        .bitcoin_anchor_block_identifier
                        .index,
                    update.new_block.transactions.len(),
                )));

                let should_submit_pox_orders = update.new_block.metadata.pox_cycle_position
                    == (update.new_block.metadata.pox_cycle_length - 2);
                if should_submit_pox_orders {
                    let bitcoin_block_height = update.new_block.block_identifier.index;
                    let res = publish_stacking_orders(
                        &config.devnet_config,
                        &config.accounts,
                        config.deployment_fee_rate,
                        bitcoin_block_height as u32,
                    )
                    .await;
                    if let Some(tx_count) = res {
                        let _ = devnet_event_tx.send(DevnetEvent::success(format!(
                            "Will broadcast {} stacking orders",
                            tx_count
                        )));
                    }
                }
            }
            ObserverEvent::NotifyBitcoinTransactionProxied => {
                if !protocol_deployed.load(Ordering::SeqCst) {
                    std::thread::sleep(std::time::Duration::from_secs(1));
                    mine_bitcoin_block(
                        config.devnet_config.bitcoin_node_rpc_port,
                        config.devnet_config.bitcoin_node_username.as_str(),
                        &config.devnet_config.bitcoin_node_password.as_str(),
                        &config.devnet_config.miner_btc_address.as_str(),
                    );
                }
            }
            ObserverEvent::HookRegistered(hook) => {
                let _ = devnet_event_tx.send(DevnetEvent::info(format!(
                    "New hook \"{}\" registered", hook.name()
                )));
            }
<<<<<<< HEAD
            ObserverEvent::HookUnregistered(hook) => {
=======
        }
    }
    Ok(())
}

#[post("/new_burn_block", format = "json", data = "<marshalled_block>")]
pub fn handle_new_bitcoin_block(
    indexer_rw_lock: &State<Arc<RwLock<Indexer>>>,
    devnet_events_tx: &State<Arc<Mutex<Sender<DevnetEvent>>>>,
    marshalled_block: Json<JsonValue>,
) -> Json<JsonValue> {
    let devnet_events_tx = devnet_events_tx.inner();

    // Standardize the structure of the block, and identify the
    // kind of update that this new block would imply, taking
    // into account the last 7 blocks.
    let chain_update = match indexer_rw_lock.inner().write() {
        Ok(mut indexer) => indexer.handle_bitcoin_block(marshalled_block.into_inner()),
        _ => {
            return Json(json!({
                "status": 200,
                "result": "Ok",
            }))
        }
    };

    // Contextual shortcut: Devnet is an environment under control,
    // with 1 miner. As such we will ignore Reorgs handling.
    let (log, status) = match &chain_update {
        BitcoinChainEvent::ChainUpdatedWithBlock(block) => {
            let log = format!("Bitcoin block #{} received", block.block_identifier.index);
            let status = format!(
                "mining blocks (chaintip = #{})",
                block.block_identifier.index
            );
            (log, status)
        }
        BitcoinChainEvent::ChainUpdatedWithReorg(_old_blocks, new_blocks) => {
            let tip = new_blocks.last().unwrap();
            let log = format!(
                "Bitcoin reorg received (new height: {})",
                tip.block_identifier.index
            );
            let status = format!("mining blocks (chaintip = #{})", tip.block_identifier.index);
            (log, status)
        }
    };

    match devnet_events_tx.lock() {
        Ok(tx) => {
            let _ = tx.send(DevnetEvent::debug(log));

            let _ = tx.send(DevnetEvent::ServiceStatus(ServiceStatusData {
                order: 0,
                status: Status::Green,
                name: "bitcoin-node".into(),
                comment: status,
            }));
            let _ = tx.send(DevnetEvent::BitcoinChainEvent(chain_update));
        }
        _ => {}
    };

    Json(json!({
        "status": 200,
        "result": "Ok",
    }))
}

#[post("/new_block", format = "application/json", data = "<marshalled_block>")]
pub fn handle_new_stacks_block(
    indexer_rw_lock: &State<Arc<RwLock<Indexer>>>,
    devnet_events_tx: &State<Arc<Mutex<Sender<DevnetEvent>>>>,
    init_status: &State<Arc<RwLock<DevnetInitializationStatus>>>,
    background_job_tx_mutex: &State<Arc<Mutex<Sender<ChainsCoordinatorCommand>>>>,
    marshalled_block: Json<JsonValue>,
) -> Json<JsonValue> {
    // A few things need to be done:
    // - Contracts deployment orchestration during the first blocks (max: 25 / block)
    // - PoX stacking order orchestration: enable PoX with some "stack-stx" transactions
    // defined in the devnet file config.
    if let Ok(init_status_writer) = init_status.inner().read() {
        if init_status_writer.should_deploy_protocol {
            if let Ok(background_job_tx) = background_job_tx_mutex.lock() {
                let _ = background_job_tx.send(ChainsCoordinatorCommand::PublishInitialContracts);
>>>>>>> d8cf6c25
            }
            ObserverEvent::HooksTriggered(count) => {
                let _ = devnet_event_tx.send(DevnetEvent::info(format!(
                    "{} hooks triggered", count
                )));
            }

            ObserverEvent::Terminate => {}
        }
    }
    Ok(())
}

// #[post("/new_mempool_tx", format = "application/json", data = "<raw_txs>")]
// pub fn handle_new_mempool_tx(
//     devnet_events_tx: &State<Arc<Mutex<Sender<DevnetEvent>>>>,
//     raw_txs: Json<Vec<String>>,
// ) -> Json<JsonValue> {
//     let decoded_transactions = raw_txs
//         .iter()
//         .map(|t| {
//             let (txid, ..) =
//                 chains::stacks::get_tx_description(t).expect("unable to parse transaction");
//             txid
//         })
//         .collect::<Vec<String>>();

//     if let Ok(tx_sender) = devnet_events_tx.lock() {
//         for tx in decoded_transactions.into_iter() {
//             let _ = tx_sender.send(DevnetEvent::MempoolAdmission(MempoolAdmissionData { tx }));
//         }
//     }

//     Json(json!({
//         "status": 200,
//         "result": "Ok",
//     }))
// }

<<<<<<< HEAD
pub fn publish_initial_contracts(
    manifest_path: &PathBuf,
    devnet_event_tx: &Sender<DevnetEvent>,
    deployment_event_tx: Sender<DeploymentEvent>,
=======
pub fn prepare_protocol_deployment(
    manifest: &ProjectManifest,
    deployment: &DeploymentSpecification,
    deployment_event_tx: Sender<DeploymentEvent>,
    deployment_command_rx: Receiver<DeploymentCommand>,
>>>>>>> d8cf6c25
) {
    let manifest = manifest.clone();
    let deployment = deployment.clone();

    std::thread::spawn(move || {
<<<<<<< HEAD
        let _ = publish_all_contracts(
            &moved_manifest_path,
            &StacksNetwork::Devnet,
            false,
            1,
            Some(&moved_devnet_event_tx),
            Some(deployment_event_tx),
=======
        apply_on_chain_deployment(
            &manifest,
            deployment,
            deployment_event_tx,
            deployment_command_rx,
            false,
>>>>>>> d8cf6c25
        );
    });
}

pub fn perform_protocol_deployment(
    deployment_events_rx: Receiver<DeploymentEvent>,
    deployment_commands_tx: &Sender<DeploymentCommand>,
    devnet_event_tx: &Sender<DevnetEvent>,
    chains_coordinator_commands_tx: &Sender<ChainsCoordinatorCommand>,
) {
    let devnet_event_tx = devnet_event_tx.clone();
    let chains_coordinator_commands_tx = chains_coordinator_commands_tx.clone();

    let _ = deployment_commands_tx.send(DeploymentCommand::Start);

    std::thread::spawn(move || {
        loop {
            let event = match deployment_events_rx.recv() {
                Ok(event) => event,
                Err(_e) => break,
            };
            match event {
                DeploymentEvent::ContractUpdate(_) => {}
                DeploymentEvent::Interrupted(_) => {
                    // Terminate
                    break;
                }
                DeploymentEvent::ProtocolDeployed => {
                    let _ = chains_coordinator_commands_tx
                        .send(ChainsCoordinatorCommand::ProtocolDeployed);
                    let _ = devnet_event_tx.send(DevnetEvent::ProtocolDeployed);
                    break;
                }
            }
        }
    });
}

pub async fn publish_stacking_orders(
    devnet_config: &DevnetConfig,
    accounts: &Vec<AccountConfig>,
    fee_rate: u64,
    bitcoin_block_height: u32,
) -> Option<usize> {
    if devnet_config.pox_stacking_orders.len() == 0 {
        return None;
    }

    let stacks_node_rpc_url = format!("http://localhost:{}", devnet_config.stacks_node_rpc_port);

    let mut transactions = 0;
    let pox_info: PoxInfo = reqwest::get(format!("{}/v2/pox", stacks_node_rpc_url))
        .await
        .expect("Unable to retrieve pox info")
        .json()
        .await
        .expect("Unable to parse contract");

    for pox_stacking_order in devnet_config.pox_stacking_orders.iter() {
        if pox_stacking_order.start_at_cycle == (pox_info.reward_cycle_id + 1) {
            let mut account = None;
            let mut accounts_iter = accounts.iter();
            while let Some(e) = accounts_iter.next() {
                if e.label == pox_stacking_order.wallet {
                    account = Some(e.clone());
                    break;
                }
            }
            let account = match account {
                Some(account) => account,
                _ => continue,
            };

            transactions += 1;

            let stx_amount = pox_info.next_cycle.min_threshold_ustx * pox_stacking_order.slots;
            let addr_bytes = pox_stacking_order
                .btc_address
                .from_base58()
                .expect("Unable to get bytes from btc address");
            let duration = pox_stacking_order.duration.into();
            let node_url = stacks_node_rpc_url.clone();
            let pox_contract_id = pox_info.contract_id.clone();

            std::thread::spawn(move || {
                let default_fee = fee_rate * 1000;
                let stacks_rpc = StacksRpc::new(&node_url);
                let nonce = stacks_rpc
                    .get_nonce(&account.address)
                    .expect("Unable to retrieve nonce");

                let (_, _, account_secret_key) =
                    types::compute_addresses(&account.mnemonic, &account.derivation, false);

                let addr_bytes = Hash160::from_bytes(&addr_bytes[1..21]).unwrap();
                let addr_version = AddressHashMode::SerializeP2PKH;
                let stack_stx_tx = transactions::build_contrat_call_transaction(
                    pox_contract_id,
                    "stack-stx".into(),
                    vec![
                        ClarityValue::UInt(stx_amount.into()),
                        ClarityValue::Tuple(
                            TupleData::from_data(vec![
                                (
                                    ClarityName::try_from("version".to_owned()).unwrap(),
                                    ClarityValue::buff_from_byte(addr_version as u8),
                                ),
                                (
                                    ClarityName::try_from("hashbytes".to_owned()).unwrap(),
                                    ClarityValue::Sequence(SequenceData::Buffer(BuffData {
                                        data: addr_bytes.as_bytes().to_vec(),
                                    })),
                                ),
                            ])
                            .unwrap(),
                        ),
                        ClarityValue::UInt((bitcoin_block_height - 1).into()),
                        ClarityValue::UInt(duration),
                    ],
                    nonce,
                    default_fee,
                    &hex_bytes(&account_secret_key).unwrap(),
                );
                let _ = stacks_rpc
                    .post_transaction(stack_stx_tx)
                    .expect("Unable to broadcast transaction");
            });
        }
    }
    if transactions > 0 {
        Some(transactions)
    } else {
        None
    }
}

pub fn invalidate_bitcoin_chain_tip(
    bitcoin_node_rpc_port: u16,
    bitcoin_node_username: &str,
    bitcoin_node_password: &str,
) {
    let rpc = Client::new(
        &format!("http://localhost:{}", bitcoin_node_rpc_port),
        Auth::UserPass(
            bitcoin_node_username.to_string(),
            bitcoin_node_password.to_string(),
        ),
    )
    .unwrap();

    let chain_tip = rpc.get_best_block_hash().expect("Unable to get chain tip");
    let _ = rpc
        .invalidate_block(&chain_tip)
        .expect("Unable to invalidate chain tip");
}

pub fn mine_bitcoin_block(
    bitcoin_node_rpc_port: u16,
    bitcoin_node_username: &str,
    bitcoin_node_password: &str,
    miner_btc_address: &str,
) {
    use bitcoincore_rpc::bitcoin::Address;
    use std::str::FromStr;
    let rpc = Client::new(
        &format!("http://localhost:{}", bitcoin_node_rpc_port),
        Auth::UserPass(
            bitcoin_node_username.to_string(),
            bitcoin_node_password.to_string(),
        ),
    )
    .unwrap();
    let miner_address = Address::from_str(miner_btc_address).unwrap();
    let _ = rpc.generate_to_address(1, &miner_address);
}

pub fn handle_bitcoin_mining(
    mining_command_rx: Receiver<BitcoinMiningCommand>,
    devnet_config: &DevnetConfig,
) {
    let stop_miner = Arc::new(AtomicBool::new(false));
    loop {
        let command = match mining_command_rx.recv() {
            Ok(cmd) => cmd,
            Err(e) => {
                // cascade termination
                continue;
            }
        };
        match command {
            BitcoinMiningCommand::Start => {
                stop_miner.store(false, Ordering::SeqCst);
                let stop_miner_reader = stop_miner.clone();
                let devnet_config = devnet_config.clone();
                std::thread::spawn(move || loop {
                    std::thread::sleep(std::time::Duration::from_millis(
                        devnet_config.bitcoin_controller_block_time.into(),
                    ));
                    mine_bitcoin_block(
                        devnet_config.bitcoin_node_rpc_port,
                        &devnet_config.bitcoin_node_username,
                        &devnet_config.bitcoin_node_password,
                        &devnet_config.miner_btc_address,
                    );
                    if stop_miner_reader.load(Ordering::SeqCst) {
                        break;
                    }
                });
            }
            BitcoinMiningCommand::Pause => {
                stop_miner.store(true, Ordering::SeqCst);
            }
            BitcoinMiningCommand::Mine => {
                mine_bitcoin_block(
                    devnet_config.bitcoin_node_rpc_port,
                    devnet_config.bitcoin_node_username.as_str(),
                    &devnet_config.bitcoin_node_password.as_str(),
                    &devnet_config.miner_btc_address.as_str(),
                );
            }
            BitcoinMiningCommand::InvalidateChainTip => {
                invalidate_bitcoin_chain_tip(
                    devnet_config.bitcoin_node_rpc_port,
                    &devnet_config.bitcoin_node_username.as_str(),
                    &devnet_config.bitcoin_node_password.as_str(),
                );
            }
        }
    }
}<|MERGE_RESOLUTION|>--- conflicted
+++ resolved
@@ -1,20 +1,10 @@
 use super::DevnetEvent;
-<<<<<<< HEAD
-use crate::deployment::publish_all_contracts;
 use crate::hook::load_hooks;
-use crate::integrate::{MempoolAdmissionData, ServiceStatusData, Status};
-use crate::poke::load_session;
-use crate::types::ChainsCoordinatorCommand;
-use crate::types::StacksNetwork;
-use crate::types::{self, DeploymentEvent, DevnetConfig};
-=======
 use crate::deployment::types::DeploymentSpecification;
 use crate::deployment::{apply_on_chain_deployment, DeploymentCommand, DeploymentEvent};
-use crate::indexer::{chains, Indexer, IndexerConfig};
 use crate::integrate::{MempoolAdmissionData, ServiceStatusData, Status};
 use crate::types::{self, AccountConfig, ChainConfig, DevnetConfig, ProjectManifest};
-use crate::types::{BitcoinChainEvent, ChainsCoordinatorCommand, StacksChainEvent, StacksNetwork};
->>>>>>> d8cf6c25
+use crate::types::{ChainsCoordinatorCommand, StacksNetwork};
 use crate::utils;
 use base58::FromBase58;
 use bitcoincore_rpc::{Auth, Client, RpcApi};
@@ -22,9 +12,6 @@
 use clarity_repl::clarity::types::{BuffData, SequenceData, TupleData, Value as ClarityValue};
 use clarity_repl::clarity::util::address::AddressHashMode;
 use clarity_repl::clarity::util::hash::{hex_bytes, Hash160};
-<<<<<<< HEAD
-use clarity_repl::repl::settings::{Account, InitialContract};
-use clarity_repl::repl::Session;
 use orchestra_event_observer::hooks::types::HookFormation;
 use orchestra_event_observer::observer::{
     start_event_observer, EventObserverConfig, ObserverEvent,
@@ -32,14 +19,6 @@
 use orchestra_types::{BitcoinChainEvent, StacksChainEvent};
 use stacks_rpc_client::{transactions, PoxInfo, StacksRpc};
 use std::collections::{HashMap, VecDeque};
-=======
-
-use rocket::config::{Config, LogLevel};
-use rocket::serde::json::{json, Json, Value as JsonValue};
-use rocket::serde::Deserialize;
-use rocket::State;
-
->>>>>>> d8cf6c25
 use std::convert::TryFrom;
 use std::error::Error;
 
@@ -47,12 +26,7 @@
 
 use std::str;
 use std::sync::atomic::{AtomicBool, Ordering};
-<<<<<<< HEAD
-use std::sync::mpsc::channel;
-use std::sync::mpsc::{Receiver, Sender};
-=======
 use std::sync::mpsc::{channel, Receiver, Sender};
->>>>>>> d8cf6c25
 use std::sync::{Arc, Mutex, RwLock};
 use tracing::info;
 
@@ -67,17 +41,10 @@
 #[derive(Clone, Debug)]
 pub struct DevnetEventObserverConfig {
     pub devnet_config: DevnetConfig,
-<<<<<<< HEAD
     pub event_observer_config: EventObserverConfig,
-    pub accounts: Vec<Account>,
-    pub contracts_to_deploy: VecDeque<InitialContract>,
-    pub manifest_path: PathBuf,
-    pub session: Session,
-=======
     pub accounts: Vec<AccountConfig>,
     pub deployment: DeploymentSpecification,
     pub manifest: ProjectManifest,
->>>>>>> d8cf6c25
     pub deployment_fee_rate: u64,
 }
 
@@ -99,19 +66,17 @@
     InvalidateChainTip,
 }
 
-<<<<<<< HEAD
 impl DevnetEventObserverConfig {
-    pub fn new(devnet_config: DevnetConfig, manifest_path: PathBuf) -> Self {
+    pub fn new(
+        devnet_config: DevnetConfig,
+        manifest: ProjectManifest,
+        deployment: DeploymentSpecification,
+    ) -> Self {
         info!("Checking contracts...");
-        let (session, config) = match load_session(&manifest_path, false, &StacksNetwork::Devnet) {
-            Ok((session, config, _, _)) => (session, config),
-            Err((_, e)) => {
-                println!("{}", e);
-                std::process::exit(1);
-            }
-        };
+        let chain_config = ChainConfig::from_manifest_path(&manifest.path, &StacksNetwork::Devnet);
+
         info!("Checking hooks...");
-        let hooks = match load_hooks(&manifest_path, &StacksNetwork::Devnet) {
+        let hooks = match load_hooks(&manifest.path, &StacksNetwork::Devnet) {
             Ok(hooks) => HookFormation::new(), // hooks,
             Err(e) => {
                 println!("{}", e);
@@ -135,53 +100,14 @@
             stacks_node_rpc_host: "http://localhost".into(),
             stacks_node_rpc_port: devnet_config.stacks_node_rpc_port,
         };
-=======
-impl StacksEventObserverConfig {
-    pub fn new(
-        devnet_config: DevnetConfig,
-        manifest: ProjectManifest,
-        deployment: DeploymentSpecification,
-    ) -> Self {
-        info!("Checking contracts...");
-        let chain_config = ChainConfig::from_manifest_path(&manifest.path, &StacksNetwork::Devnet);
->>>>>>> d8cf6c25
 
         DevnetEventObserverConfig {
             devnet_config,
-<<<<<<< HEAD
             event_observer_config,
-            accounts: session.settings.initial_accounts.clone(),
-            manifest_path,
-            contracts_to_deploy: VecDeque::from_iter(
-                session.settings.initial_contracts.iter().map(|c| c.clone()),
-            ),
-            session,
-            deployment_fee_rate: config.network.deployment_fee_rate,
-        }
-    }
-
-    pub async fn execute_scripts(&self) {
-        if self.devnet_config.execute_script.len() > 0 {
-            for _cmd in self.devnet_config.execute_script.iter() {
-                #[cfg(feature = "cli")]
-                let _ = deno::do_run_scripts(
-                    vec![_cmd.script.clone()],
-                    false,
-                    false,
-                    false,
-                    _cmd.allow_wallets,
-                    _cmd.allow_write,
-                    self.manifest_path.clone(),
-                    Some(self.session.clone()),
-                )
-                .await;
-            }
-=======
             accounts: chain_config.accounts.into_values().collect::<Vec<_>>(),
             manifest,
             deployment,
             deployment_fee_rate: chain_config.network.deployment_fee_rate,
->>>>>>> d8cf6c25
         }
     }
 }
@@ -190,24 +116,9 @@
     config: DevnetEventObserverConfig,
     devnet_event_tx: Sender<DevnetEvent>,
     chains_coordinator_commands_rx: Receiver<ChainsCoordinatorCommand>,
+    chains_coordinator_commands_tx: Sender<ChainsCoordinatorCommand>,
     chains_coordinator_terminator_tx: Sender<bool>,
 ) -> Result<(), Box<dyn Error>> {
-<<<<<<< HEAD
-    let _ = config.execute_scripts().await;
-
-=======
-    let indexer = Indexer::new(IndexerConfig {
-        stacks_node_rpc_url: format!(
-            "http://localhost:{}",
-            config.devnet_config.stacks_node_rpc_port
-        ),
-        bitcoin_node_rpc_url: format!(
-            "http://localhost:{}",
-            config.devnet_config.bitcoin_node_rpc_port
-        ),
-        bitcoin_node_rpc_username: config.devnet_config.bitcoin_node_username.clone(),
-        bitcoin_node_rpc_password: config.devnet_config.bitcoin_node_password.clone(),
-    });
 
     let (deployment_events_tx, deployment_events_rx) = channel();
     let (deployment_commands_tx, deployments_command_rx) = channel();
@@ -223,9 +134,6 @@
         should_deploy_protocol: true,
     };
 
-    let port = config.devnet_config.orchestrator_port;
->>>>>>> d8cf6c25
-
     if let Some(ref hooks) = config.event_observer_config.initial_hook_formation {
         devnet_event_tx
             .send(DevnetEvent::info(format!("{} hooks registered", hooks.bitcoin_hooks.len() + hooks.stacks_hooks.len())))
@@ -238,7 +146,7 @@
     let event_observer_config = config.event_observer_config.clone();
     let observer_event_tx_moved = observer_event_tx.clone();
     let _ = std::thread::spawn(move || {
-<<<<<<< HEAD
+
         let future = start_event_observer(
             event_observer_config,
             observer_command_tx,
@@ -259,36 +167,10 @@
     // and orchestrate the 2 chains + protocol.
     let mut should_deploy_protocol = true;
     let protocol_deployed = Arc::new(AtomicBool::new(false));
-=======
-        let future = rocket::custom(rocket_config)
-            .manage(indexer_rw_lock)
-            .manage(devnet_event_tx_mutex)
-            .manage(config_mutex)
-            .manage(moved_init_status_rw_lock)
-            .manage(background_job_tx_mutex)
-            .mount(
-                "/",
-                routes![
-                    handle_ping,
-                    handle_new_bitcoin_block,
-                    handle_new_stacks_block,
-                    handle_new_microblocks,
-                    handle_new_mempool_tx,
-                    handle_drop_mempool_tx,
-                    handle_bitcoin_rpc_call,
-                ],
-            )
-            .launch();
-        let rt = utils::create_basic_runtime();
-        rt.block_on(future).expect("Unable to spawn event observer");
-    });
-
-    // This loop is used for handling background jobs, emitted by HTTP calls.
-    let mut should_deploy_protocol = true;
-    let mut protocol_deployed = false;
+
     let stop_miner = Arc::new(AtomicBool::new(false));
     let mut deployment_events_rx = Some(deployment_events_rx);
->>>>>>> d8cf6c25
+
     loop {
         // Did we receive a termination notice?
         if let Ok(ChainsCoordinatorCommand::Terminate) = chains_coordinator_commands_rx.try_recv() {
@@ -309,7 +191,6 @@
                     .expect("Unable to terminate event observer");
                 // Terminate
             }
-<<<<<<< HEAD
             ObserverEvent::Error(msg) => {
                 devnet_event_tx
                     .send(DevnetEvent::error(msg))
@@ -354,30 +235,29 @@
                     comment: status,
                 }));
                 let _ = devnet_event_tx.send(DevnetEvent::BitcoinChainEvent(chain_update.clone()));
-=======
-            Ok(ChainsCoordinatorCommand::Terminate(false)) => {
-                // Will be removed via https://github.com/hirosystems/clarinet/pull/340
-                unreachable!();
->>>>>>> d8cf6c25
             }
             ObserverEvent::StacksChainEvent(chain_event) => {
                 if should_deploy_protocol {
                     should_deploy_protocol = false;
-<<<<<<< HEAD
+
                     let automining_disabled =
                         config.devnet_config.bitcoin_controller_automining_disabled;
                     let mining_command_tx_moved = mining_command_tx.clone();
                     let devnet_event_tx_moved = devnet_event_tx.clone();
                     let protocol_deployed_moved = protocol_deployed.clone();
 
-                    let manifest_path = config.manifest_path.clone();
+                    if let Some(deployment_events_rx) = deployment_events_rx.take() {
+                        perform_protocol_deployment(
+                            deployment_events_rx,
+                            &deployment_commands_tx,
+                            &devnet_event_tx,
+                            &chains_coordinator_commands_tx,
+                        )
+                    }
+
+                    let manifest_path = config.manifest.clone();
                     std::thread::spawn(move || {
                         let (deployment_progress_tx, deployment_progress_rx) = channel();
-                        publish_initial_contracts(
-                            &manifest_path,
-                            &devnet_event_tx_moved,
-                            deployment_progress_tx,
-                        );
 
                         loop {
                             match deployment_progress_rx.recv() {
@@ -392,19 +272,6 @@
                             }
                         }
                     });
-=======
-                    if let Ok(mut init_status) = init_status_rw_lock.write() {
-                        init_status.should_deploy_protocol = false;
-                    }
-                    if let Some(deployment_events_rx) = deployment_events_rx.take() {
-                        perform_protocol_deployment(
-                            deployment_events_rx,
-                            &deployment_commands_tx,
-                            &devnet_event_tx,
-                            &chains_coordinator_commands_tx,
-                        )
-                    }
->>>>>>> d8cf6c25
                 }
 
                 let update = match &chain_event {
@@ -479,95 +346,8 @@
                     "New hook \"{}\" registered", hook.name()
                 )));
             }
-<<<<<<< HEAD
             ObserverEvent::HookUnregistered(hook) => {
-=======
-        }
-    }
-    Ok(())
-}
-
-#[post("/new_burn_block", format = "json", data = "<marshalled_block>")]
-pub fn handle_new_bitcoin_block(
-    indexer_rw_lock: &State<Arc<RwLock<Indexer>>>,
-    devnet_events_tx: &State<Arc<Mutex<Sender<DevnetEvent>>>>,
-    marshalled_block: Json<JsonValue>,
-) -> Json<JsonValue> {
-    let devnet_events_tx = devnet_events_tx.inner();
-
-    // Standardize the structure of the block, and identify the
-    // kind of update that this new block would imply, taking
-    // into account the last 7 blocks.
-    let chain_update = match indexer_rw_lock.inner().write() {
-        Ok(mut indexer) => indexer.handle_bitcoin_block(marshalled_block.into_inner()),
-        _ => {
-            return Json(json!({
-                "status": 200,
-                "result": "Ok",
-            }))
-        }
-    };
-
-    // Contextual shortcut: Devnet is an environment under control,
-    // with 1 miner. As such we will ignore Reorgs handling.
-    let (log, status) = match &chain_update {
-        BitcoinChainEvent::ChainUpdatedWithBlock(block) => {
-            let log = format!("Bitcoin block #{} received", block.block_identifier.index);
-            let status = format!(
-                "mining blocks (chaintip = #{})",
-                block.block_identifier.index
-            );
-            (log, status)
-        }
-        BitcoinChainEvent::ChainUpdatedWithReorg(_old_blocks, new_blocks) => {
-            let tip = new_blocks.last().unwrap();
-            let log = format!(
-                "Bitcoin reorg received (new height: {})",
-                tip.block_identifier.index
-            );
-            let status = format!("mining blocks (chaintip = #{})", tip.block_identifier.index);
-            (log, status)
-        }
-    };
-
-    match devnet_events_tx.lock() {
-        Ok(tx) => {
-            let _ = tx.send(DevnetEvent::debug(log));
-
-            let _ = tx.send(DevnetEvent::ServiceStatus(ServiceStatusData {
-                order: 0,
-                status: Status::Green,
-                name: "bitcoin-node".into(),
-                comment: status,
-            }));
-            let _ = tx.send(DevnetEvent::BitcoinChainEvent(chain_update));
-        }
-        _ => {}
-    };
-
-    Json(json!({
-        "status": 200,
-        "result": "Ok",
-    }))
-}
-
-#[post("/new_block", format = "application/json", data = "<marshalled_block>")]
-pub fn handle_new_stacks_block(
-    indexer_rw_lock: &State<Arc<RwLock<Indexer>>>,
-    devnet_events_tx: &State<Arc<Mutex<Sender<DevnetEvent>>>>,
-    init_status: &State<Arc<RwLock<DevnetInitializationStatus>>>,
-    background_job_tx_mutex: &State<Arc<Mutex<Sender<ChainsCoordinatorCommand>>>>,
-    marshalled_block: Json<JsonValue>,
-) -> Json<JsonValue> {
-    // A few things need to be done:
-    // - Contracts deployment orchestration during the first blocks (max: 25 / block)
-    // - PoX stacking order orchestration: enable PoX with some "stack-stx" transactions
-    // defined in the devnet file config.
-    if let Ok(init_status_writer) = init_status.inner().read() {
-        if init_status_writer.should_deploy_protocol {
-            if let Ok(background_job_tx) = background_job_tx_mutex.lock() {
-                let _ = background_job_tx.send(ChainsCoordinatorCommand::PublishInitialContracts);
->>>>>>> d8cf6c25
+
             }
             ObserverEvent::HooksTriggered(count) => {
                 let _ = devnet_event_tx.send(DevnetEvent::info(format!(
@@ -607,39 +387,22 @@
 //     }))
 // }
 
-<<<<<<< HEAD
-pub fn publish_initial_contracts(
-    manifest_path: &PathBuf,
-    devnet_event_tx: &Sender<DevnetEvent>,
-    deployment_event_tx: Sender<DeploymentEvent>,
-=======
 pub fn prepare_protocol_deployment(
     manifest: &ProjectManifest,
     deployment: &DeploymentSpecification,
     deployment_event_tx: Sender<DeploymentEvent>,
     deployment_command_rx: Receiver<DeploymentCommand>,
->>>>>>> d8cf6c25
 ) {
     let manifest = manifest.clone();
     let deployment = deployment.clone();
 
     std::thread::spawn(move || {
-<<<<<<< HEAD
-        let _ = publish_all_contracts(
-            &moved_manifest_path,
-            &StacksNetwork::Devnet,
-            false,
-            1,
-            Some(&moved_devnet_event_tx),
-            Some(deployment_event_tx),
-=======
         apply_on_chain_deployment(
             &manifest,
             deployment,
             deployment_event_tx,
             deployment_command_rx,
             false,
->>>>>>> d8cf6c25
         );
     });
 }
