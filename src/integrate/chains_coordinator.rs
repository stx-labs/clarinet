use super::DevnetEvent;
use crate::chainhooks::load_chainhooks;
use crate::deployments::{apply_on_chain_deployment, DeploymentCommand, DeploymentEvent};
use crate::integrate::{ServiceStatusData, Status};
use crate::types::ChainsCoordinatorCommand;
use crate::utils;
use base58::FromBase58;
use bitcoincore_rpc::{Auth, Client, RpcApi};
use clarinet_deployments::types::DeploymentSpecification;
use clarinet_files::{self, AccountConfig, DevnetConfig, NetworkManifest, ProjectManifest};
use clarity_repl::clarity::representations::ClarityName;
use clarity_repl::clarity::types::{BuffData, SequenceData, TupleData, Value as ClarityValue};
use clarity_repl::clarity::util::address::AddressHashMode;
use clarity_repl::clarity::util::hash::{hex_bytes, Hash160};

use orchestra_event_observer::observer::{
    start_event_observer, EventObserverConfig, ObserverCommand, ObserverEvent,
    StacksChainMempoolEvent,
};
use orchestra_types::{BitcoinChainEvent, BitcoinNetwork, StacksChainEvent, StacksNetwork};
use stacks_rpc_client::{transactions, PoxInfo, StacksRpc};
use std::collections::HashMap;
use std::convert::TryFrom;

use std::str;
use std::sync::atomic::{AtomicBool, Ordering};
use std::sync::mpsc::{channel, Receiver, Sender};
use std::sync::Arc;
use tracing::info;

#[derive(Deserialize)]
pub struct NewTransaction {
    pub txid: String,
    pub status: String,
    pub raw_result: String,
    pub raw_tx: String,
}

#[derive(Clone, Debug)]
pub struct DevnetEventObserverConfig {
    pub devnet_config: DevnetConfig,
    pub event_observer_config: EventObserverConfig,
    pub accounts: Vec<AccountConfig>,
    pub deployment: DeploymentSpecification,
    pub manifest: ProjectManifest,
    pub deployment_fee_rate: u64,
}

#[derive(Clone, Debug)]
pub struct DevnetInitializationStatus {
    pub should_deploy_protocol: bool,
}

#[derive(Deserialize, Debug)]
pub struct ContractReadonlyCall {
    pub okay: bool,
    pub result: String,
}

#[allow(dead_code)]
pub enum BitcoinMiningCommand {
    Start,
    Pause,
    Mine,
    InvalidateChainTip,
}

impl DevnetEventObserverConfig {
    pub fn new(
        devnet_config: DevnetConfig,
        manifest: ProjectManifest,
        deployment: DeploymentSpecification,
    ) -> Self {
        info!("Checking contracts...");
        let network_manifest = NetworkManifest::from_project_manifest_location(
            &manifest.location,
            &StacksNetwork::Devnet.get_networks(),
        )
        .expect("unable to load network manifest");

        info!("Checking hooks...");
        let hooks = match load_chainhooks(
            &manifest.location,
            &(BitcoinNetwork::Regtest, StacksNetwork::Devnet),
        ) {
            Ok(hooks) => hooks,
            Err(e) => {
                println!("{}", e);
                std::process::exit(1);
            }
        };

        let event_observer_config = EventObserverConfig {
            normalization_enabled: true,
            grpc_server_enabled: false,
            hooks_enabled: true,
            bitcoin_rpc_proxy_enabled: true,
            event_handlers: vec![],
            initial_hook_formation: Some(hooks),
            ingestion_port: devnet_config.orchestrator_ingestion_port,
            control_port: devnet_config.orchestrator_control_port,
            bitcoin_node_username: devnet_config.bitcoin_node_username.clone(),
            bitcoin_node_password: devnet_config.bitcoin_node_password.clone(),
            bitcoin_node_rpc_host: "http://localhost".into(),
            bitcoin_node_rpc_port: devnet_config.bitcoin_node_rpc_port,
            stacks_node_rpc_host: "http://localhost".into(),
            stacks_node_rpc_port: devnet_config.stacks_node_rpc_port,
            operators: HashMap::new(),
        };

        DevnetEventObserverConfig {
            devnet_config,
            event_observer_config,
            accounts: network_manifest.accounts.into_values().collect::<Vec<_>>(),
            manifest,
            deployment,
            deployment_fee_rate: network_manifest.network.deployment_fee_rate,
        }
    }
}

pub async fn start_chains_coordinator(
    config: DevnetEventObserverConfig,
    devnet_event_tx: Sender<DevnetEvent>,
    chains_coordinator_commands_rx: Receiver<ChainsCoordinatorCommand>,
    chains_coordinator_commands_tx: Sender<ChainsCoordinatorCommand>,
    chains_coordinator_terminator_tx: Sender<bool>,
) -> Result<(), String> {
    let (deployment_events_tx, deployment_events_rx) = channel();
    let (deployment_commands_tx, deployments_command_rx) = channel();

    prepare_protocol_deployment(
        &config.manifest,
        &config.deployment,
        deployment_events_tx,
        deployments_command_rx,
    );

    if let Some(ref hooks) = config.event_observer_config.initial_hook_formation {
        devnet_event_tx
            .send(DevnetEvent::info(format!(
                "{} hooks registered",
                hooks.bitcoin_chainhooks.len() + hooks.stacks_chainhooks.len()
            )))
            .expect("Unable to terminate event observer");
    }

    // Spawn event observer
    let (observer_command_tx, observer_command_rx) = channel();
    let (observer_event_tx, observer_event_rx) = channel();
    let event_observer_config = config.event_observer_config.clone();
    let observer_event_tx_moved = observer_event_tx.clone();
    let observer_command_tx_moved = observer_command_tx.clone();
    let _ = std::thread::spawn(move || {
        let future = start_event_observer(
            event_observer_config,
            observer_command_tx_moved,
            observer_command_rx,
            Some(observer_event_tx_moved),
        );
        let _ = utils::nestable_block_on(future);
    });

    // Spawn bitcoin miner controller
    let (mining_command_tx, mining_command_rx) = channel();
    let devnet_config = config.devnet_config.clone();
    std::thread::spawn(move || {
        handle_bitcoin_mining(mining_command_rx, &devnet_config);
    });

    // Loop over events being received from Bitcoin and Stacks,
    // and orchestrate the 2 chains + protocol.
    let mut should_deploy_protocol = true;
    let protocol_deployed = Arc::new(AtomicBool::new(false));

    let mut deployment_events_rx = Some(deployment_events_rx);
    let mut hyperchain_initialized = false;

    loop {
        // Did we receive a termination notice?
        if let Ok(ChainsCoordinatorCommand::Terminate) = chains_coordinator_commands_rx.try_recv() {
            let _ = chains_coordinator_terminator_tx.send(true);
            let _ = observer_command_tx.send(ObserverCommand::Terminate);
            break;
        }
        let command = match observer_event_rx.recv() {
            Ok(cmd) => cmd,
            Err(_e) => {
                // TODO(lgalabru): cascade termination
                continue;
            }
        };
        match command {
            ObserverEvent::Fatal(msg) => {
                devnet_event_tx
                    .send(DevnetEvent::error(msg))
                    .expect("Unable to terminate event observer");
                // Terminate
            }
            ObserverEvent::Error(msg) => {
                devnet_event_tx
                    .send(DevnetEvent::error(msg))
                    .expect("Unable to terminate event observer");
            }
            ObserverEvent::Info(msg) => {
                devnet_event_tx
                    .send(DevnetEvent::info(msg))
                    .expect("Unable to terminate event observer");
            }
            ObserverEvent::BitcoinChainEvent(chain_update) => {
                // Contextual shortcut: Devnet is an environment under control,
                // with 1 miner. As such we will ignore Reorgs handling.
                let (log, status) = match &chain_update {
                    BitcoinChainEvent::ChainUpdatedWithBlocks(event) => {
                        let tip = event.new_blocks.last().unwrap();
                        let log = format!("Bitcoin block #{} received", tip.block_identifier.index);
                        let status =
                            format!("mining blocks (chaintip = #{})", tip.block_identifier.index);
                        (log, status)
                    }
                    BitcoinChainEvent::ChainUpdatedWithReorg(events) => {
                        let tip = events.blocks_to_apply.last().unwrap();
                        let log = format!(
                            "Bitcoin reorg received (new height: {})",
                            tip.block_identifier.index
                        );
                        let status =
                            format!("mining blocks (chaintip = #{})", tip.block_identifier.index);
                        (log, status)
                    }
                };

                let _ = devnet_event_tx.send(DevnetEvent::debug(log));

                let _ = devnet_event_tx.send(DevnetEvent::ServiceStatus(ServiceStatusData {
                    order: 0,
                    status: Status::Green,
                    name: "bitcoin-node".into(),
                    comment: status,
                }));
                let _ = devnet_event_tx.send(DevnetEvent::BitcoinChainEvent(chain_update.clone()));
            }
            ObserverEvent::StacksChainEvent(chain_event) => {
                if should_deploy_protocol {
                    should_deploy_protocol = false;

                    let automining_disabled =
                        config.devnet_config.bitcoin_controller_automining_disabled;
                    let mining_command_tx_moved = mining_command_tx.clone();
                    let protocol_deployed_moved = protocol_deployed.clone();
                    let (deployment_progress_tx, deployment_progress_rx) = channel();

                    if let Some(deployment_events_rx) = deployment_events_rx.take() {
                        perform_protocol_deployment(
                            deployment_events_rx,
                            deployment_progress_tx,
                            &deployment_commands_tx,
                            &devnet_event_tx,
                            &chains_coordinator_commands_tx,
                        )
                    }

                    std::thread::spawn(move || loop {
                        match deployment_progress_rx.recv() {
                            Ok(DeploymentEvent::ProtocolDeployed) => {
                                protocol_deployed_moved.store(true, Ordering::SeqCst);
                                if !automining_disabled {
                                    let _ =
                                        mining_command_tx_moved.send(BitcoinMiningCommand::Start);
                                }
                            }
                            _ => continue,
                        }
                    });
                }

                let known_tip = match &chain_event {
                    StacksChainEvent::ChainUpdatedWithBlocks(block) => {
                        match block.new_blocks.last() {
                            Some(known_tip) => known_tip.clone(),
                            None => unreachable!(),
                        }
                    }
                    StacksChainEvent::ChainUpdatedWithMicroblocks(_) => {
                        continue;
                        // TODO(lgalabru): good enough for now - code path unreachable in the context of Devnet
                    }
                    StacksChainEvent::ChainUpdatedWithMicroblocksReorg(_) => {
                        unreachable!() // TODO(lgalabru): good enough for now - code path unreachable in the context of Devnet
                    }
                    StacksChainEvent::ChainUpdatedWithReorg(_) => {
                        unreachable!() // TODO(lgalabru): good enough for now - code path unreachable in the context of Devnet
                    }
                };

                let _ = devnet_event_tx.send(DevnetEvent::StacksChainEvent(chain_event));

                // Partially update the UI. With current approach a full update
                // would requires either cloning the block, or passing ownership.
                let _ = devnet_event_tx.send(DevnetEvent::ServiceStatus(ServiceStatusData {
                    order: 1,
                    status: Status::Green,
                    name: "stacks-node".into(),
                    comment: format!(
                        "mining blocks (chaintip = #{})",
                        known_tip.block.block_identifier.index
                    ),
                }));
                let _ = devnet_event_tx.send(DevnetEvent::info(format!(
<<<<<<< HEAD
                    "Stacks block #{} anchored in Bitcoin block #{} includes {} transactions",
                    update.new_block.block_identifier.index,
                    update
                        .new_block
=======
                    "Block #{} anchored in Bitcoin block #{} includes {} transactions",
                    known_tip.block.block_identifier.index,
                    known_tip
                        .block
>>>>>>> 293fbe10
                        .metadata
                        .bitcoin_anchor_block_identifier
                        .index,
                    known_tip.block.transactions.len(),
                )));

                let should_submit_pox_orders = known_tip.block.metadata.pox_cycle_position
                    == (known_tip.block.metadata.pox_cycle_length - 2);
                if should_submit_pox_orders {
                    let bitcoin_block_height = known_tip.block.block_identifier.index;
                    let res = publish_stacking_orders(
                        &config.devnet_config,
                        &config.accounts,
                        config.deployment_fee_rate,
                        bitcoin_block_height as u32,
                    )
                    .await;
                    if let Some(tx_count) = res {
                        let _ = devnet_event_tx.send(DevnetEvent::success(format!(
                            "Will broadcast {} stacking orders",
                            tx_count
                        )));
                    }
                }
            }
            ObserverEvent::NotifyBitcoinTransactionProxied => {
                if !protocol_deployed.load(Ordering::SeqCst) {
                    std::thread::sleep(std::time::Duration::from_secs(1));
                    mine_bitcoin_block(
                        config.devnet_config.bitcoin_node_rpc_port,
                        config.devnet_config.bitcoin_node_username.as_str(),
                        &config.devnet_config.bitcoin_node_password.as_str(),
                        &config.devnet_config.miner_btc_address.as_str(),
                    );
                }
            }
            ObserverEvent::HookRegistered(hook) => {
                let message = format!("New hook \"{}\" registered", hook.name());
                info!("{}", message);
                let _ = devnet_event_tx.send(DevnetEvent::info(message));
            }
            ObserverEvent::HookDeregistered(_hook) => {}
            ObserverEvent::HooksTriggered(count) => {
                let _ =
                    devnet_event_tx.send(DevnetEvent::info(format!("{} hooks triggered", count)));
            }
            ObserverEvent::Terminate => {}
            ObserverEvent::StacksChainMempoolEvent(mempool_event) => match mempool_event {
                StacksChainMempoolEvent::TransactionsAdmitted(transactions) => {
                    // Temporary UI patch
                    if config.devnet_config.enable_hyperchain_node && !hyperchain_initialized {
                        for tx in transactions.iter() {
                            if tx.tx_description.contains("::commit-block") {
                                let _ = devnet_event_tx.send(DevnetEvent::ServiceStatus(
                                    ServiceStatusData {
                                        order: 5,
                                        status: Status::Green,
                                        name: "hyperchain-node".into(),
                                        comment: format!("⚡️"),
                                    },
                                ));
                                hyperchain_initialized = true;
                                break;
                            }
                        }
                    }
                    for tx in transactions.into_iter() {
                        let _ = devnet_event_tx.send(DevnetEvent::MempoolAdmission(tx));
                    }
                }
                StacksChainMempoolEvent::TransactionDropped(ref _transactions) => {}
            },
        }
    }
    Ok(())
}

pub fn prepare_protocol_deployment(
    manifest: &ProjectManifest,
    deployment: &DeploymentSpecification,
    deployment_event_tx: Sender<DeploymentEvent>,
    deployment_command_rx: Receiver<DeploymentCommand>,
) {
    let manifest = manifest.clone();
    let deployment = deployment.clone();

    std::thread::spawn(move || {
        apply_on_chain_deployment(
            &manifest,
            deployment,
            deployment_event_tx,
            deployment_command_rx,
            false,
        );
    });
}

pub fn perform_protocol_deployment(
    deployment_events_rx: Receiver<DeploymentEvent>,
    deployment_events_tx: Sender<DeploymentEvent>,
    deployment_commands_tx: &Sender<DeploymentCommand>,
    devnet_event_tx: &Sender<DevnetEvent>,
    chains_coordinator_commands_tx: &Sender<ChainsCoordinatorCommand>,
) {
    let devnet_event_tx = devnet_event_tx.clone();
    let chains_coordinator_commands_tx = chains_coordinator_commands_tx.clone();

    let _ = deployment_commands_tx.send(DeploymentCommand::Start);

    std::thread::spawn(move || {
        loop {
            let event = match deployment_events_rx.recv() {
                Ok(event) => event,
                Err(_e) => break,
            };
            match event {
                DeploymentEvent::TransactionUpdate(_) => {}
                DeploymentEvent::Interrupted(_) => {
                    // Terminate
                    break;
                }
                DeploymentEvent::ProtocolDeployed => {
                    let _ = chains_coordinator_commands_tx
                        .send(ChainsCoordinatorCommand::ProtocolDeployed);
                    let _ = devnet_event_tx.send(DevnetEvent::ProtocolDeployed);
                    let _ = deployment_events_tx.send(DeploymentEvent::ProtocolDeployed);
                    break;
                }
            }
        }
    });
}

pub async fn publish_stacking_orders(
    devnet_config: &DevnetConfig,
    accounts: &Vec<AccountConfig>,
    fee_rate: u64,
    bitcoin_block_height: u32,
) -> Option<usize> {
    if devnet_config.pox_stacking_orders.len() == 0 {
        return None;
    }

    let stacks_node_rpc_url = format!("http://localhost:{}", devnet_config.stacks_node_rpc_port);

    let mut transactions = 0;
    let pox_info: PoxInfo = reqwest::get(format!("{}/v2/pox", stacks_node_rpc_url))
        .await
        .expect("Unable to retrieve pox info")
        .json()
        .await
        .expect("Unable to parse contract");

    for pox_stacking_order in devnet_config.pox_stacking_orders.iter() {
        if pox_stacking_order.start_at_cycle == (pox_info.reward_cycle_id + 1) {
            let mut account = None;
            let mut accounts_iter = accounts.iter();
            while let Some(e) = accounts_iter.next() {
                if e.label == pox_stacking_order.wallet {
                    account = Some(e.clone());
                    break;
                }
            }
            let account = match account {
                Some(account) => account,
                _ => continue,
            };

            transactions += 1;

            let stx_amount = pox_info.next_cycle.min_threshold_ustx * pox_stacking_order.slots;
            let addr_bytes = pox_stacking_order
                .btc_address
                .from_base58()
                .expect("Unable to get bytes from btc address");
            let duration = pox_stacking_order.duration.into();
            let node_url = stacks_node_rpc_url.clone();
            let pox_contract_id = pox_info.contract_id.clone();

            std::thread::spawn(move || {
                let default_fee = fee_rate * 1000;
                let stacks_rpc = StacksRpc::new(&node_url);
                let nonce = stacks_rpc
                    .get_nonce(&account.stx_address)
                    .expect("Unable to retrieve nonce");

                let (_, _, account_secret_key) = clarinet_files::compute_addresses(
                    &account.mnemonic,
                    &account.derivation,
                    &StacksNetwork::Devnet.get_networks(),
                );

                let addr_bytes = Hash160::from_bytes(&addr_bytes[1..21]).unwrap();
                let addr_version = AddressHashMode::SerializeP2PKH;
                let stack_stx_tx = transactions::build_contrat_call_transaction(
                    pox_contract_id,
                    "stack-stx".into(),
                    vec![
                        ClarityValue::UInt(stx_amount.into()),
                        ClarityValue::Tuple(
                            TupleData::from_data(vec![
                                (
                                    ClarityName::try_from("version".to_owned()).unwrap(),
                                    ClarityValue::buff_from_byte(addr_version as u8),
                                ),
                                (
                                    ClarityName::try_from("hashbytes".to_owned()).unwrap(),
                                    ClarityValue::Sequence(SequenceData::Buffer(BuffData {
                                        data: addr_bytes.as_bytes().to_vec(),
                                    })),
                                ),
                            ])
                            .unwrap(),
                        ),
                        ClarityValue::UInt((bitcoin_block_height - 1).into()),
                        ClarityValue::UInt(duration),
                    ],
                    nonce,
                    default_fee,
                    &hex_bytes(&account_secret_key).unwrap(),
                );
                let _ = stacks_rpc
                    .post_transaction(&stack_stx_tx)
                    .expect("Unable to broadcast transaction");
            });
        }
    }
    if transactions > 0 {
        Some(transactions)
    } else {
        None
    }
}

pub fn invalidate_bitcoin_chain_tip(
    bitcoin_node_rpc_port: u16,
    bitcoin_node_username: &str,
    bitcoin_node_password: &str,
) {
    let rpc = Client::new(
        &format!("http://localhost:{}", bitcoin_node_rpc_port),
        Auth::UserPass(
            bitcoin_node_username.to_string(),
            bitcoin_node_password.to_string(),
        ),
    )
    .unwrap();

    let chain_tip = rpc.get_best_block_hash().expect("Unable to get chain tip");
    let _ = rpc
        .invalidate_block(&chain_tip)
        .expect("Unable to invalidate chain tip");
}

pub fn mine_bitcoin_block(
    bitcoin_node_rpc_port: u16,
    bitcoin_node_username: &str,
    bitcoin_node_password: &str,
    miner_btc_address: &str,
) {
    use bitcoincore_rpc::bitcoin::Address;
    use std::str::FromStr;
    let rpc = Client::new(
        &format!("http://localhost:{}", bitcoin_node_rpc_port),
        Auth::UserPass(
            bitcoin_node_username.to_string(),
            bitcoin_node_password.to_string(),
        ),
    )
    .unwrap();
    let miner_address = Address::from_str(miner_btc_address).unwrap();
    let _ = rpc.generate_to_address(1, &miner_address);
}

fn handle_bitcoin_mining(
    mining_command_rx: Receiver<BitcoinMiningCommand>,
    devnet_config: &DevnetConfig,
) {
    let stop_miner = Arc::new(AtomicBool::new(false));
    loop {
        let command = match mining_command_rx.recv() {
            Ok(cmd) => cmd,
            Err(_e) => {
                // TODO(lgalabru): cascade termination
                continue;
            }
        };
        match command {
            BitcoinMiningCommand::Start => {
                stop_miner.store(false, Ordering::SeqCst);
                let stop_miner_reader = stop_miner.clone();
                let devnet_config = devnet_config.clone();
                std::thread::spawn(move || loop {
                    std::thread::sleep(std::time::Duration::from_millis(
                        devnet_config.bitcoin_controller_block_time.into(),
                    ));
                    mine_bitcoin_block(
                        devnet_config.bitcoin_node_rpc_port,
                        &devnet_config.bitcoin_node_username,
                        &devnet_config.bitcoin_node_password,
                        &devnet_config.miner_btc_address,
                    );
                    if stop_miner_reader.load(Ordering::SeqCst) {
                        break;
                    }
                });
            }
            BitcoinMiningCommand::Pause => {
                stop_miner.store(true, Ordering::SeqCst);
            }
            BitcoinMiningCommand::Mine => {
                mine_bitcoin_block(
                    devnet_config.bitcoin_node_rpc_port,
                    devnet_config.bitcoin_node_username.as_str(),
                    &devnet_config.bitcoin_node_password.as_str(),
                    &devnet_config.miner_btc_address.as_str(),
                );
            }
            BitcoinMiningCommand::InvalidateChainTip => {
                invalidate_bitcoin_chain_tip(
                    devnet_config.bitcoin_node_rpc_port,
                    &devnet_config.bitcoin_node_username.as_str(),
                    &devnet_config.bitcoin_node_password.as_str(),
                );
            }
        }
    }
}<|MERGE_RESOLUTION|>--- conflicted
+++ resolved
@@ -307,17 +307,10 @@
                     ),
                 }));
                 let _ = devnet_event_tx.send(DevnetEvent::info(format!(
-<<<<<<< HEAD
-                    "Stacks block #{} anchored in Bitcoin block #{} includes {} transactions",
-                    update.new_block.block_identifier.index,
-                    update
-                        .new_block
-=======
-                    "Block #{} anchored in Bitcoin block #{} includes {} transactions",
+                    "Stacks Block #{} anchored in Bitcoin block #{} includes {} transactions",
                     known_tip.block.block_identifier.index,
                     known_tip
                         .block
->>>>>>> 293fbe10
                         .metadata
                         .bitcoin_anchor_block_identifier
                         .index,
