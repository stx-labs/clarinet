use super::DevnetEvent;
use crate::integrate::{ServiceStatusData, Status};
use crate::types::{ChainConfig, DevnetConfigFile, ProjectManifest, StacksNetwork};
use bollard::container::{
    Config, CreateContainerOptions, KillContainerOptions, ListContainersOptions,
    PruneContainersOptions, WaitContainerOptions,
};
use bollard::errors::Error as DockerError;
use bollard::image::CreateImageOptions;
use bollard::models::{HostConfig, PortBinding};
use bollard::network::{ConnectNetworkOptions, CreateNetworkOptions, PruneNetworksOptions};
use bollard::Docker;
use crossterm::terminal::disable_raw_mode;
use futures::stream::TryStreamExt;
use std::collections::HashMap;
use std::fs::{self, File};
use std::io::Write;
use std::path::PathBuf;
use std::sync::mpsc::{Receiver, Sender};
use tracing::info;

#[derive(Default, Debug)]
pub struct DevnetOrchestrator {
    pub name: String,
    network_name: String,
    pub manifest: ProjectManifest,
    pub network_config: Option<ChainConfig>,
    pub termination_success_tx: Option<Sender<bool>>,
<<<<<<< HEAD
    pub manifest: ProjectManifest,
    pub can_exit: bool,
=======
>>>>>>> d8cf6c25
    stacks_blockchain_container_id: Option<String>,
    stacks_blockchain_api_container_id: Option<String>,
    stacks_explorer_container_id: Option<String>,
    bitcoin_blockchain_container_id: Option<String>,
    bitcoin_explorer_container_id: Option<String>,
    postgres_container_id: Option<String>,
    electrum_container_id: Option<String>,
    docker_client: Option<Docker>,
}

impl DevnetOrchestrator {
    pub fn new(
        manifest: ProjectManifest,
        devnet_override: Option<DevnetConfigFile>,
    ) -> DevnetOrchestrator {
        let docker_client = Docker::connect_with_socket_defaults().unwrap();

        let project_path = manifest.get_project_root_dir();
        let mut network_config_path = project_path.clone();
        network_config_path.push("settings");
        network_config_path.push("Devnet.toml");

        let mut network_config =
            ChainConfig::from_path(&network_config_path, &StacksNetwork::Devnet);
<<<<<<< HEAD
        let manifest = ProjectManifest::from_path(&manifest_path);
=======

>>>>>>> d8cf6c25
        let name = manifest.project.name.clone();
        let network_name = format!("{}.devnet", name);

        match (&mut network_config.devnet, devnet_override) {
            (Some(ref mut devnet_config), Some(ref devnet_override)) => {
                if let Some(val) = devnet_override.orchestrator_port {
                    devnet_config.orchestrator_ingestion_port = val;
                }

                if let Some(val) = devnet_override.bitcoin_node_p2p_port {
                    devnet_config.bitcoin_node_p2p_port = val;
                }

                if let Some(val) = devnet_override.bitcoin_node_rpc_port {
                    devnet_config.bitcoin_node_rpc_port = val;
                }

                if let Some(val) = devnet_override.stacks_node_p2p_port {
                    devnet_config.stacks_node_p2p_port = val;
                }

                if let Some(val) = devnet_override.stacks_node_rpc_port {
                    devnet_config.stacks_node_rpc_port = val;
                }

                if let Some(ref val) = devnet_override.stacks_node_events_observers {
                    devnet_config.stacks_node_events_observers = val.clone();
                }

                if let Some(val) = devnet_override.stacks_api_port {
                    devnet_config.stacks_api_port = val;
                }

                if let Some(val) = devnet_override.stacks_api_events_port {
                    devnet_config.stacks_api_events_port = val;
                }

                if let Some(val) = devnet_override.bitcoin_explorer_port {
                    devnet_config.bitcoin_explorer_port = val;
                }

                if let Some(val) = devnet_override.stacks_explorer_port {
                    devnet_config.stacks_explorer_port = val;
                }

                if let Some(ref val) = devnet_override.bitcoin_node_username {
                    devnet_config.bitcoin_node_username = val.clone();
                }

                if let Some(ref val) = devnet_override.bitcoin_node_password {
                    devnet_config.bitcoin_node_password = val.clone();
                }

                if let Some(ref val) = devnet_override.miner_mnemonic {
                    devnet_config.miner_mnemonic = val.clone();
                }

                if let Some(ref val) = devnet_override.miner_derivation_path {
                    devnet_config.miner_derivation_path = val.clone();
                }

                if let Some(val) = devnet_override.bitcoin_controller_block_time {
                    devnet_config.bitcoin_controller_block_time = val;
                }

                if let Some(ref val) = devnet_override.working_dir {
                    devnet_config.working_dir = val.clone();
                }

                if let Some(val) = devnet_override.postgres_port {
                    devnet_config.postgres_port = val;
                }

                if let Some(ref val) = devnet_override.postgres_username {
                    devnet_config.postgres_username = val.clone();
                }

                if let Some(ref val) = devnet_override.postgres_password {
                    devnet_config.postgres_password = val.clone();
                }

                if let Some(ref val) = devnet_override.postgres_database {
                    devnet_config.postgres_database = val.clone();
                }

                if let Some(ref val) = devnet_override.pox_stacking_orders {
                    devnet_config.pox_stacking_orders = val.clone();
                }

                if let Some(ref val) = devnet_override.execute_script {
                    devnet_config.execute_script = val.clone();
                }

                if let Some(ref val) = devnet_override.bitcoin_node_image_url {
                    devnet_config.bitcoin_node_image_url = val.clone();
                }

                if let Some(ref val) = devnet_override.bitcoin_explorer_image_url {
                    devnet_config.bitcoin_explorer_image_url = val.clone();
                }

                if let Some(ref val) = devnet_override.stacks_node_image_url {
                    devnet_config.stacks_node_image_url = val.clone();
                }

                if let Some(ref val) = devnet_override.stacks_api_image_url {
                    devnet_config.stacks_api_image_url = val.clone();
                }

                if let Some(ref val) = devnet_override.stacks_explorer_image_url {
                    devnet_config.stacks_explorer_image_url = val.clone();
                }

                if let Some(ref val) = devnet_override.postgres_image_url {
                    devnet_config.postgres_image_url = val.clone();
                }

                if let Some(val) = devnet_override.disable_bitcoin_explorer {
                    devnet_config.disable_bitcoin_explorer = val;
                }

                if let Some(val) = devnet_override.disable_stacks_explorer {
                    devnet_config.disable_stacks_explorer = val;
                }

                if let Some(val) = devnet_override.disable_stacks_api {
                    devnet_config.disable_stacks_api = val;
                }

                if let Some(val) = devnet_override.disable_electrum {
                    devnet_config.disable_electrum = val;
                }

                if let Some(val) = devnet_override.bitcoin_controller_automining_disabled {
                    devnet_config.bitcoin_controller_automining_disabled = val;
                }
            }
            _ => {}
        };

        DevnetOrchestrator {
            name,
            network_name,
            manifest,
            network_config: Some(network_config),
            docker_client: Some(docker_client),
            can_exit: true,
            ..Default::default()
        }
    }

    #[allow(dead_code)]
    pub fn get_stacks_node_url(&self) -> String {
        match self.network_config {
            Some(ref config) => match config.devnet {
                Some(ref devnet) => format!("http://localhost:{}", devnet.stacks_node_rpc_port),
                _ => unreachable!(),
            },
            _ => unreachable!(),
        }
    }

    pub async fn start(&mut self, event_tx: Sender<DevnetEvent>, terminator_rx: Receiver<bool>) {
        let (docker, devnet_config) = match (&self.docker_client, &self.network_config) {
            (Some(ref docker), Some(ref network_config)) => match network_config.devnet {
                Some(ref devnet_config) => (docker, devnet_config),
                _ => return,
            },
            _ => return,
        };

        // First, let's make sure that we pruned staled resources correctly
        self.clean_previous_session().await;

        let mut boot_index = 1;

        let _ = event_tx.send(DevnetEvent::info(format!(
            "Initiating Devnet boot sequence (working_dir: {})",
            devnet_config.working_dir
        )));

        let mut devnet_path = PathBuf::from(&devnet_config.working_dir);
        devnet_path.push("data");

        let disable_stacks_api = devnet_config.disable_stacks_api;
        let disable_stacks_explorer = devnet_config.disable_stacks_explorer;
        let disable_bitcoin_explorer = devnet_config.disable_bitcoin_explorer;
        let disable_electrum = devnet_config.disable_electrum;

        let _ = fs::create_dir(format!("{}", devnet_config.working_dir));
        let _ = fs::create_dir(format!("{}/conf", devnet_config.working_dir));
        let _ = fs::create_dir(format!("{}/data", devnet_config.working_dir));

        let bitcoin_explorer_port = devnet_config.bitcoin_explorer_port;
        let stacks_explorer_port = devnet_config.stacks_explorer_port;
        let electrum_port = devnet_config.electrum_port;
        let stacks_api_port = devnet_config.stacks_api_port;

        let _ = event_tx.send(DevnetEvent::ServiceStatus(ServiceStatusData {
            order: 0,
            status: Status::Red,
            name: "bitcoin-node".into(),
            comment: "initializing".into(),
        }));

        let _ = event_tx.send(DevnetEvent::ServiceStatus(ServiceStatusData {
            order: 1,
            status: Status::Red,
            name: "stacks-node".into(),
            comment: "initializing".into(),
        }));

        let _ = event_tx.send(DevnetEvent::ServiceStatus(ServiceStatusData {
            order: 2,
            status: Status::Red,
            name: "stacks-api".into(),
            comment: if disable_stacks_api {
                "disabled".into()
            } else {
                "initializing".into()
            },
        }));

        let _ = event_tx.send(DevnetEvent::ServiceStatus(ServiceStatusData {
            order: 3,
            status: Status::Red,
            name: "stacks-explorer".into(),
            comment: if disable_stacks_explorer {
                "disabled".into()
            } else {
                "initializing".into()
            },
        }));

        let _ = event_tx.send(DevnetEvent::ServiceStatus(ServiceStatusData {
            order: 4,
            status: Status::Red,
            name: "bitcoin-explorer".into(),
            comment: if disable_bitcoin_explorer {
                "disabled".into()
            } else {
                "initializing".into()
            },
        }));

        let _ = event_tx.send(DevnetEvent::ServiceStatus(ServiceStatusData {
            order: 5,
            status: Status::Red,
            name: "electrum".into(),
            comment: if disable_electrum {
                "disabled".into()
            } else {
                "initializing".into()
            },
        }));

        let _ = event_tx.send(DevnetEvent::info(format!(
            "Creating network {}",
            self.network_name
        )));
        let mut labels = HashMap::new();
        labels.insert("project".to_string(), self.network_name.to_string());

        let _network = docker
            .create_network(CreateNetworkOptions {
                name: self.network_name.clone(),
                driver: "bridge".to_string(),
                labels,
                ..Default::default()
            })
            .await
            .expect("Unable to create network");

        // Start bitcoind
        let _ = event_tx.send(DevnetEvent::info(format!("Starting bitcoin-node")));
        let _ = event_tx.send(DevnetEvent::ServiceStatus(ServiceStatusData {
            order: 0,
            status: Status::Yellow,
            name: "bitcoin-node".into(),
            comment: "preparing container".into(),
        }));
        match self.prepare_bitcoin_node_container().await {
            Ok(_) => {}
            Err(message) => {
                self.kill().await;
                let _ = event_tx.send(DevnetEvent::FatalError(message));
                return;
            }
        };
        let _ = event_tx.send(DevnetEvent::ServiceStatus(ServiceStatusData {
            order: 0,
            status: Status::Yellow,
            name: "bitcoin-node".into(),
            comment: "booting".into(),
        }));
        match self.boot_bitcoin_node_container().await {
            Ok(_) => {
                self.initialize_bitcoin_node(&event_tx);
            }
            Err(message) => {
                let _ = event_tx.send(DevnetEvent::FatalError(message));
                self.kill().await;
                return;
            }
        };

        // Start stacks-api
        if !disable_stacks_api {
            // Start postgres
            let _ = event_tx.send(DevnetEvent::ServiceStatus(ServiceStatusData {
                order: 2,
                status: Status::Yellow,
                name: "stacks-api".into(),
                comment: "preparing postgres container".into(),
            }));
            let _ = event_tx.send(DevnetEvent::info(format!("Starting postgres")));
            match self.prepare_postgres_container().await {
                Ok(_) => {}
                Err(message) => {
                    let _ = event_tx.send(DevnetEvent::FatalError(message));
                    self.kill().await;
                    return;
                }
            };
            match self.boot_postgres_container().await {
                Ok(_) => {}
                Err(message) => {
                    let _ = event_tx.send(DevnetEvent::FatalError(message));
                    self.kill().await;
                    return;
                }
            };
            let _ = event_tx.send(DevnetEvent::ServiceStatus(ServiceStatusData {
                order: 2,
                status: Status::Yellow,
                name: "stacks-api".into(),
                comment: "preparing container".into(),
            }));

            let _ = event_tx.send(DevnetEvent::info(format!("Starting stacks-api")));
            match self.prepare_stacks_api_container().await {
                Ok(_) => {}
                Err(message) => {
                    let _ = event_tx.send(DevnetEvent::FatalError(message));
                    self.kill().await;
                    return;
                }
            };
            let _ = event_tx.send(DevnetEvent::ServiceStatus(ServiceStatusData {
                order: 2,
                status: Status::Green,
                name: "stacks-api".into(),
                comment: format!("http://localhost:{}/doc", stacks_api_port),
            }));
            match self.boot_stacks_api_container().await {
                Ok(_) => {}
                Err(message) => {
                    let _ = event_tx.send(DevnetEvent::FatalError(message));
                    self.kill().await;
                    return;
                }
            };
        }

        // Start stacks-blockchain
        let _ = event_tx.send(DevnetEvent::info(format!("Starting stacks-node")));
        let _ = event_tx.send(DevnetEvent::ServiceStatus(ServiceStatusData {
            order: 1,
            status: Status::Yellow,
            name: "stacks-node".into(),
            comment: "updating image".into(),
        }));
        match self.prepare_stacks_node_container().await {
            Ok(_) => {}
            Err(message) => {
                let _ = event_tx.send(DevnetEvent::FatalError(message));
                self.kill().await;
                return;
            }
        };
        let _ = event_tx.send(DevnetEvent::ServiceStatus(ServiceStatusData {
            order: 1,
            status: Status::Yellow,
            name: "stacks-node".into(),
            comment: "booting".into(),
        }));
        match self.boot_stacks_node_container().await {
            Ok(_) => {}
            Err(message) => {
                let _ = event_tx.send(DevnetEvent::FatalError(message));
                self.kill().await;
                return;
            }
        };

        // Start stacks-explorer
        if !disable_stacks_explorer {
            let _ = event_tx.send(DevnetEvent::ServiceStatus(ServiceStatusData {
                order: 3,
                status: Status::Yellow,
                name: "stacks-explorer".into(),
                comment: "preparing container".into(),
            }));
            match self.prepare_stacks_explorer_container().await {
                Ok(_) => {}
                Err(message) => {
                    let _ = event_tx.send(DevnetEvent::FatalError(message));
                    self.kill().await;
                    return;
                }
            };
            let _ = event_tx.send(DevnetEvent::info(format!("Starting stacks-explorer")));
            match self.boot_stacks_explorer_container().await {
                Ok(_) => {}
                Err(message) => {
                    let _ = event_tx.send(DevnetEvent::FatalError(message));
                    self.kill().await;
                    return;
                }
            };
            let _ = event_tx.send(DevnetEvent::ServiceStatus(ServiceStatusData {
                order: 3,
                status: Status::Green,
                name: "stacks-explorer".into(),
                comment: format!("http://localhost:{}", stacks_explorer_port),
            }));
        }

        // Start bitcoin-explorer
        if !disable_bitcoin_explorer {
            let _ = event_tx.send(DevnetEvent::ServiceStatus(ServiceStatusData {
                order: 4,
                status: Status::Yellow,
                name: "bitcoin-explorer".into(),
                comment: "preparing container".into(),
            }));
            match self.prepare_bitcoin_explorer_container().await {
                Ok(_) => {}
                Err(message) => {
                    let _ = event_tx.send(DevnetEvent::FatalError(message));
                    self.kill().await;
                    return;
                }
            };
            let _ = event_tx.send(DevnetEvent::info(format!("Starting bitcoin-explorer")));
            match self.boot_bitcoin_explorer_container().await {
                Ok(_) => {}
                Err(message) => {
                    let _ = event_tx.send(DevnetEvent::FatalError(message));
                    self.kill().await;
                    return;
                }
            };
            let _ = event_tx.send(DevnetEvent::ServiceStatus(ServiceStatusData {
                order: 4,
                status: Status::Green,
                name: "bitcoin-explorer".into(),
                comment: format!("http://localhost:{}", bitcoin_explorer_port),
            }));
        }

        // Start electrum-node
        if !disable_electrum {
            let _ = event_tx.send(DevnetEvent::ServiceStatus(ServiceStatusData {
                order: 5,
                status: Status::Yellow,
                name: "electrum".into(),
                comment: "preparing container".into(),
            }));
            match self.prepare_electrum_container().await {
                Ok(_) => {}
                Err(message) => {
                    let _ = event_tx.send(DevnetEvent::FatalError(message));
                    self.kill().await;
                    return;
                }
            };
            let _ = event_tx.send(DevnetEvent::info(format!("Starting electrum")));
            match self.boot_electrum_container().await {
                Ok(_) => {}
                Err(message) => {
                    let _ = event_tx.send(DevnetEvent::FatalError(message));
                    self.kill().await;
                    return;
                }
            };
            let _ = event_tx.send(DevnetEvent::ServiceStatus(ServiceStatusData {
                order: 5,
                status: Status::Green,
                name: "electrum".into(),
                comment: format!("http://localhost:{}", electrum_port),
            }));
        }

        loop {
            boot_index += 1;
            match terminator_rx.recv() {
                Ok(true) => {
                    self.kill().await;
                    break;
                }
                Ok(false) => {
                    let _ = event_tx.send(DevnetEvent::ServiceStatus(ServiceStatusData {
                        order: 0,
                        status: Status::Yellow,
                        name: "bitcoin-node".into(),
                        comment: "restarting".into(),
                    }));
                    let _ = event_tx.send(DevnetEvent::ServiceStatus(ServiceStatusData {
                        order: 1,
                        status: Status::Yellow,
                        name: "stacks-node".into(),
                        comment: "restarting".into(),
                    }));

                    let _ = event_tx.send(DevnetEvent::debug("Killing containers...".into()));
                    let _ = self.stop_containers().await;

                    let _ = event_tx.send(DevnetEvent::debug("Restarting containers...".into()));
                    let (bitcoin_node_c_id, stacks_node_c_id) = self
                        .start_containers(boot_index)
                        .await
                        .expect("Unable to reboot");
                    self.bitcoin_blockchain_container_id = Some(bitcoin_node_c_id);
                    self.stacks_blockchain_container_id = Some(stacks_node_c_id);
                }
                Err(_) => {
                    break;
                }
            }
        }
    }

    pub fn prepare_bitcoin_node_config(&self, boot_index: u32) -> Result<Config<String>, String> {
        let devnet_config = match &self.network_config {
            Some(ref network_config) => match network_config.devnet {
                Some(ref devnet_config) => devnet_config,
                _ => return Err("Unable to get devnet configuration".into()),
            },
            _ => return Err("Unable to get Docker client".into()),
        };

        let mut port_bindings = HashMap::new();
        port_bindings.insert(
            format!("{}/tcp", devnet_config.bitcoin_node_p2p_port),
            Some(vec![PortBinding {
                host_ip: Some(String::from("0.0.0.0")),
                host_port: Some(format!("{}/tcp", devnet_config.bitcoin_node_p2p_port)),
            }]),
        );
        port_bindings.insert(
            format!("{}/tcp", devnet_config.bitcoin_node_rpc_port),
            Some(vec![PortBinding {
                host_ip: Some(String::from("0.0.0.0")),
                host_port: Some(format!("{}/tcp", devnet_config.bitcoin_node_rpc_port)),
            }]),
        );

        let bitcoind_conf = format!(
            r#"
server=1
regtest=1
rpcallowip=0.0.0.0/0
rpcallowip=::/0
rpcuser={}
rpcpassword={}
txindex=1
listen=1
discover=0
dns=0
dnsseed=0
listenonion=0
rpcserialversion=0
rpcworkqueue=100
disablewallet=0
fallbackfee=0.00001

[regtest]
bind=0.0.0.0:{}
rpcbind=0.0.0.0:{}
rpcport={}
"#,
            devnet_config.bitcoin_node_username,
            devnet_config.bitcoin_node_password,
            devnet_config.bitcoin_node_p2p_port,
            devnet_config.bitcoin_node_rpc_port,
            devnet_config.bitcoin_node_rpc_port,
        );
        let mut bitcoind_conf_path = PathBuf::from(&devnet_config.working_dir);
        bitcoind_conf_path.push("conf/bitcoin.conf");
        let mut file = File::create(bitcoind_conf_path).expect("Unable to create bitcoind.conf");
        file.write_all(bitcoind_conf.as_bytes())
            .expect("Unable to write bitcoind.conf");

        let mut bitcoind_data_path = PathBuf::from(&devnet_config.working_dir);
        bitcoind_data_path.push("data");
        bitcoind_data_path.push(format!("{}", boot_index));
        let _ = fs::create_dir(bitcoind_data_path.clone());
        bitcoind_data_path.push("bitcoin");
        let _ = fs::create_dir(bitcoind_data_path);

        let mut exposed_ports = HashMap::new();
        exposed_ports.insert(
            format!("{}/tcp", devnet_config.bitcoin_node_rpc_port),
            HashMap::new(),
        );
        exposed_ports.insert(
            format!("{}/tcp", devnet_config.bitcoin_node_p2p_port),
            HashMap::new(),
        );

        let mut labels = HashMap::new();
        labels.insert("project".to_string(), self.network_name.to_string());
        labels.insert("reset".to_string(), "true".to_string());

        let mut env = vec![];
        if devnet_config.bitcoin_controller_automining_disabled {
            env.push("STACKS_BITCOIN_AUTOMINING_DISABLED=1".to_string());
        }

        let mut binds = vec![format!("{}/conf:/etc/bitcoin", devnet_config.working_dir)];

        if devnet_config.bind_containers_volumes {
            binds.push(format!(
                "{}/data/{}/bitcoin:/root/.bitcoin",
                devnet_config.working_dir, boot_index
            ));
        }

        let config = Config {
            labels: Some(labels),
            image: Some(devnet_config.bitcoin_node_image_url.clone()),
            domainname: Some(self.network_name.to_string()),
            tty: None,
            exposed_ports: Some(exposed_ports),
            entrypoint: Some(vec![]),
            env: Some(env),
            host_config: Some(HostConfig {
                port_bindings: Some(port_bindings),
                binds: Some(binds),
                extra_hosts: Some(vec!["host.docker.internal:host-gateway".into()]),
                ..Default::default()
            }),
            ..Default::default()
        };

        Ok(config)
    }

    pub async fn prepare_bitcoin_node_container(&mut self) -> Result<(), String> {
        let (docker, devnet_config) = match (&self.docker_client, &self.network_config) {
            (Some(ref docker), Some(ref network_config)) => match network_config.devnet {
                Some(ref devnet_config) => (docker, devnet_config),
                _ => return Err("Unable to get devnet configuration".into()),
            },
            _ => return Err("Unable to get Docker client".into()),
        };

        let _info = docker
            .create_image(
                Some(CreateImageOptions {
                    from_image: devnet_config.bitcoin_node_image_url.clone(),
                    ..Default::default()
                }),
                None,
                None,
            )
            .try_collect::<Vec<_>>()
            .await
            .map_err(|e| formatted_docker_error("Unable to create bitcoind image", e))?;

        let config = self.prepare_bitcoin_node_config(1)?;
        let options = CreateContainerOptions {
            name: format!("bitcoin-node.{}", self.network_name),
        };

        let container = docker
            .create_container::<String, String>(Some(options), config)
            .await
            .map_err(|e| formatted_docker_error("Unable to create bitcoind container", e))?
            .id;
        info!("Created container bitcoin-node: {}", container);
        self.bitcoin_blockchain_container_id = Some(container);

        Ok(())
    }

    pub async fn clean_previous_session(&self) {
        let mut filters = HashMap::new();
        filters.insert(
            "label".to_string(),
            vec![format!("project={}", self.network_name)],
        );
        let options = Some(ListContainersOptions {
            all: true,
            filters,
            ..Default::default()
        });

        let docker = match &self.docker_client {
            Some(ref docker) => docker,
            _ => panic!("Unable to get Docker client"),
        };
        let res = docker.list_containers(options).await;
        let containers = match res {
            Ok(containers) => containers,
            Err(_) => {
                println!("Unable to start Devnet: make sure that Docker is installed on this machine and running.");
                return process_exit();
            }
        };
        let options = KillContainerOptions { signal: "SIGKILL" };

        for container in containers.iter() {
            let container_id = match &container.id {
                Some(id) => id,
                None => continue,
            };
            let _ = docker
                .kill_container(&container_id, Some(options.clone()))
                .await;

            let _ = docker
                .wait_container(&container_id, None::<WaitContainerOptions<String>>)
                .try_collect::<Vec<_>>()
                .await;
        }
        self.prune().await;
    }

    pub async fn boot_bitcoin_node_container(&self) -> Result<(), String> {
        let container = match &self.bitcoin_blockchain_container_id {
            Some(container) => container.clone(),
            _ => return Err(format!("Unable to boot container")),
        };

        let docker = match &self.docker_client {
            Some(ref docker) => docker,
            _ => return Err("Unable to get Docker client".into()),
        };

        docker
            .start_container::<String>(&container, None)
            .await
            .map_err(|e| formatted_docker_error("Unable to start bitcoind container", e))?;

        let res = docker
            .connect_network(
                &self.network_name,
                ConnectNetworkOptions {
                    container,
                    ..Default::default()
                },
            )
            .await;

        if let Err(e) = res {
            let err = format!("Error connecting container: {}", e);
            println!("{}", err);
            return Err(err);
        }

        Ok(())
    }

    pub fn prepare_stacks_node_config(&self, boot_index: u32) -> Result<Config<String>, String> {
        let (network_config, devnet_config) = match &self.network_config {
            Some(ref network_config) => match network_config.devnet {
                Some(ref devnet_config) => (network_config, devnet_config),
                _ => return Err("Unable to get devnet configuration".into()),
            },
            _ => return Err("Unable to get Docker client".into()),
        };

        let mut port_bindings = HashMap::new();
        port_bindings.insert(
            format!("{}/tcp", devnet_config.stacks_node_p2p_port),
            Some(vec![PortBinding {
                host_ip: Some(String::from("0.0.0.0")),
                host_port: Some(format!("{}/tcp", devnet_config.stacks_node_p2p_port)),
            }]),
        );
        port_bindings.insert(
            format!("{}/tcp", devnet_config.stacks_node_rpc_port),
            Some(vec![PortBinding {
                host_ip: Some(String::from("0.0.0.0")),
                host_port: Some(format!("{}/tcp", devnet_config.stacks_node_rpc_port)),
            }]),
        );

        let mut stacks_conf = format!(
            r#"
[node]
working_dir = "/devnet"
rpc_bind = "0.0.0.0:{}"
p2p_bind = "0.0.0.0:{}"
miner = true
seed = "{}"
local_peer_seed = "{}"
wait_time_for_microblocks = 5000
pox_sync_sample_secs = 10
microblock_frequency = 15000

[burnchain]
chain = "bitcoin"
mode = "krypton"
poll_time_secs = 1
peer_host = "host.docker.internal"
username = "{}"
password = "{}"
rpc_port = {}
peer_port = {}

[miner]
first_attempt_time_ms = 10000
subsequent_attempt_time_ms = 10000
# microblock_attempt_time_ms = 15000

# Add orchestrator (docker-host) as an event observer
[[events_observer]]
endpoint = "host.docker.internal:{}"
retry_count = 255
include_data_events = true
events_keys = ["*"]
"#,
            devnet_config.stacks_node_rpc_port,
            devnet_config.stacks_node_p2p_port,
            devnet_config.miner_secret_key_hex,
            devnet_config.miner_secret_key_hex,
            devnet_config.bitcoin_node_username,
            devnet_config.bitcoin_node_password,
            devnet_config.orchestrator_ingestion_port,
            devnet_config.bitcoin_node_p2p_port,
            devnet_config.orchestrator_ingestion_port,
        );

        if !devnet_config.disable_stacks_api {
            stacks_conf.push_str(&format!(
                r#"
# Add stacks-api as an event observer
[[events_observer]]
endpoint = "{}"
retry_count = 255
include_data_events = false
events_keys = ["*"]
"#,
                format!(
                    "stacks-api.{}:{}",
                    self.network_name, devnet_config.stacks_api_events_port
                ),
            ));
        }

        for (_, account) in network_config.accounts.iter() {
            stacks_conf.push_str(&format!(
                r#"
[[ustx_balance]]
address = "{}"
amount = {}
"#,
                account.address, account.balance
            ));
        }

        for chains_coordinator in devnet_config.stacks_node_events_observers.iter() {
            stacks_conf.push_str(&format!(
                r#"
[[events_observer]]
endpoint = "{}"
retry_count = 255
events_keys = ["*"]
"#,
                chains_coordinator,
            ));
        }

        let mut stacks_conf_path = PathBuf::from(&devnet_config.working_dir);
        stacks_conf_path.push("conf/Config.toml");
        let mut file = File::create(stacks_conf_path).expect("Unable to create bitcoind.conf");
        file.write_all(stacks_conf.as_bytes())
            .expect("Unable to write bitcoind.conf");

        let mut stacks_node_data_path = PathBuf::from(&devnet_config.working_dir);
        stacks_node_data_path.push("data");
        stacks_node_data_path.push(format!("{}", boot_index));
        let _ = fs::create_dir(stacks_node_data_path.clone());
        stacks_node_data_path.push("stacks");
        let _ = fs::create_dir(stacks_node_data_path);

        let mut exposed_ports = HashMap::new();
        exposed_ports.insert(
            format!("{}/tcp", devnet_config.stacks_node_rpc_port),
            HashMap::new(),
        );
        exposed_ports.insert(
            format!("{}/tcp", devnet_config.stacks_node_p2p_port),
            HashMap::new(),
        );

        let mut labels = HashMap::new();
        labels.insert("project".to_string(), self.network_name.to_string());
        labels.insert("reset".to_string(), "true".to_string());

        let mut binds = vec![format!(
            "{}/conf:/src/stacks-node/",
            devnet_config.working_dir
        )];

        if devnet_config.bind_containers_volumes {
            binds.push(format!(
                "{}/data/{}/stacks:/devnet/",
                devnet_config.working_dir, boot_index
            ))
        }

        let config = Config {
            labels: Some(labels),
            image: Some(devnet_config.stacks_node_image_url.clone()),
            domainname: Some(self.network_name.to_string()),
            tty: None,
            exposed_ports: Some(exposed_ports),
            entrypoint: Some(vec![
                "stacks-node".into(),
                "start".into(),
                "--config=/src/stacks-node/Config.toml".into(),
            ]),
            env: Some(vec![
                "STACKS_LOG_PP=1".to_string(),
                // "STACKS_LOG_DEBUG=1".to_string(),
                "BLOCKSTACK_USE_TEST_GENESIS_CHAINSTATE=1".to_string(),
            ]),
            host_config: Some(HostConfig {
                port_bindings: Some(port_bindings),
                binds: Some(binds),
                extra_hosts: Some(vec!["host.docker.internal:host-gateway".into()]),
                ..Default::default()
            }),
            ..Default::default()
        };

        Ok(config)
    }

    pub async fn prepare_stacks_node_container(&mut self) -> Result<(), String> {
        let (docker, devnet_config) = match (&self.docker_client, &self.network_config) {
            (Some(ref docker), Some(ref network_config)) => match network_config.devnet {
                Some(ref devnet_config) => (docker, devnet_config),
                _ => return Err("Unable to get devnet configuration".into()),
            },
            _ => return Err("Unable to get Docker client".into()),
        };

        let _info = docker
            .create_image(
                Some(CreateImageOptions {
                    from_image: devnet_config.stacks_node_image_url.clone(),
                    ..Default::default()
                }),
                None,
                None,
            )
            .try_collect::<Vec<_>>()
            .await
            .map_err(|e| format!("Unable to create image: {}", e))?;

        let config = self.prepare_stacks_node_config(1)?;

        let options = CreateContainerOptions {
            name: format!("stacks-node.{}", self.network_name),
        };

        let container = docker
            .create_container::<String, String>(Some(options), config)
            .await
            .map_err(|e| format!("Unable to create container: {}", e))?
            .id;

        info!("Created container stacks-node: {}", container);
        self.stacks_blockchain_container_id = Some(container.clone());

        Ok(())
    }

    pub async fn boot_stacks_node_container(&self) -> Result<(), String> {
        let container = match &self.stacks_blockchain_container_id {
            Some(container) => container.clone(),
            _ => return Err(format!("Unable to boot container")),
        };

        let docker = match &self.docker_client {
            Some(ref docker) => docker,
            _ => return Err("Unable to get Docker client".into()),
        };

        docker
            .start_container::<String>(&container, None)
            .await
            .map_err(|e| formatted_docker_error("Unable to start stacks-node container", e))?;

        let res = docker
            .connect_network(
                &self.network_name,
                ConnectNetworkOptions {
                    container,
                    ..Default::default()
                },
            )
            .await;

        if let Err(e) = res {
            let err = format!("Error connecting container: {}", e);
            println!("{}", err);
            return Err(err);
        }

        Ok(())
    }

    pub async fn prepare_stacks_api_container(&mut self) -> Result<(), String> {
        let (docker, _, devnet_config) = match (&self.docker_client, &self.network_config) {
            (Some(ref docker), Some(ref network_config)) => match network_config.devnet {
                Some(ref devnet_config) => (docker, network_config, devnet_config),
                _ => return Err("Unable to get devnet configuration".into()),
            },
            _ => return Err("Unable to get Docker client".into()),
        };

        let _info = docker
            .create_image(
                Some(CreateImageOptions {
                    from_image: devnet_config.stacks_api_image_url.clone(),
                    ..Default::default()
                }),
                None,
                None,
            )
            .try_collect::<Vec<_>>()
            .await
            .map_err(|_| "Unable to create image".to_string())?;

        let mut port_bindings = HashMap::new();
        port_bindings.insert(
            format!("{}/tcp", devnet_config.stacks_api_port),
            Some(vec![PortBinding {
                host_ip: Some(String::from("0.0.0.0")),
                host_port: Some(format!("{}/tcp", devnet_config.stacks_api_port)),
            }]),
        );

        let mut exposed_ports = HashMap::new();
        exposed_ports.insert(
            format!("{}/tcp", devnet_config.stacks_api_port),
            HashMap::new(),
        );

        let mut labels = HashMap::new();
        labels.insert("project".to_string(), self.network_name.to_string());

        let config = Config {
            labels: Some(labels),
            image: Some(devnet_config.stacks_api_image_url.clone()),
            domainname: Some(self.network_name.to_string()),
            tty: None,
            exposed_ports: Some(exposed_ports),
            env: Some(vec![
                format!("STACKS_CORE_RPC_HOST=stacks-node.{}", self.network_name),
                format!("STACKS_BLOCKCHAIN_API_DB=pg"),
                format!(
                    "STACKS_BLOCKCHAIN_API_PORT={}",
                    devnet_config.stacks_api_port
                ),
                format!("STACKS_BLOCKCHAIN_API_HOST=0.0.0.0"),
                format!(
                    "STACKS_CORE_EVENT_PORT={}",
                    devnet_config.stacks_api_events_port
                ),
                format!("STACKS_CORE_EVENT_HOST=0.0.0.0"),
                format!("STACKS_API_ENABLE_FT_METADATA=1"),
                format!("PG_HOST=postgres.{}", self.network_name),
                format!("PG_PORT=5432"),
                format!("PG_USER={}", devnet_config.postgres_username),
                format!("PG_PASSWORD={}", devnet_config.postgres_password),
                format!("PG_DATABASE={}", devnet_config.postgres_database),
                format!("STACKS_CHAIN_ID=2147483648"),
                format!("V2_POX_MIN_AMOUNT_USTX=90000000260"),
                "NODE_ENV=development".to_string(),
            ]),
            host_config: Some(HostConfig {
                port_bindings: Some(port_bindings),
                extra_hosts: Some(vec!["host.docker.internal:host-gateway".into()]),
                ..Default::default()
            }),
            ..Default::default()
        };

        let options = CreateContainerOptions {
            name: format!("stacks-api.{}", self.network_name),
        };

        let container = docker
            .create_container::<String, String>(Some(options), config)
            .await
            .map_err(|e| format!("Unable to create container: {}", e))?
            .id;

        info!("Created container stacks-api: {}", container);
        self.stacks_blockchain_api_container_id = Some(container);

        Ok(())
    }

    pub async fn boot_stacks_api_container(&self) -> Result<(), String> {
        let container = match &self.stacks_blockchain_api_container_id {
            Some(container) => container.clone(),
            _ => return Err(format!("Unable to boot container")),
        };

        let docker = match &self.docker_client {
            Some(ref docker) => docker,
            _ => return Err("Unable to get Docker client".into()),
        };

        docker
            .start_container::<String>(&container, None)
            .await
            .map_err(|e| formatted_docker_error("Unable to start stacks-api container", e))?;

        let res = docker
            .connect_network(
                &self.network_name,
                ConnectNetworkOptions {
                    container,
                    ..Default::default()
                },
            )
            .await;

        if let Err(e) = res {
            let err = format!("Error connecting container: {}", e);
            println!("{}", err);
            return Err(err);
        }

        Ok(())
    }

    pub async fn prepare_postgres_container(&mut self) -> Result<(), String> {
        let (docker, _, devnet_config) = match (&self.docker_client, &self.network_config) {
            (Some(ref docker), Some(ref network_config)) => match network_config.devnet {
                Some(ref devnet_config) => (docker, network_config, devnet_config),
                _ => return Err("Unable to get devnet configuration".into()),
            },
            _ => return Err("Unable to get Docker client".into()),
        };

        let _info = docker
            .create_image(
                Some(CreateImageOptions {
                    from_image: devnet_config.postgres_image_url.clone(),
                    ..Default::default()
                }),
                None,
                None,
            )
            .try_collect::<Vec<_>>()
            .await
            .map_err(|_| "Unable to create image".to_string())?;

        let mut port_bindings = HashMap::new();
        port_bindings.insert(
            format!("5432/tcp"),
            Some(vec![PortBinding {
                host_ip: Some(String::from("0.0.0.0")),
                host_port: Some(format!("{}/tcp", devnet_config.postgres_port)),
            }]),
        );

        let exposed_ports = HashMap::new();

        let mut labels = HashMap::new();
        labels.insert("project".to_string(), self.network_name.to_string());

        let config = Config {
            labels: Some(labels),
            image: Some(devnet_config.postgres_image_url.clone()),
            domainname: Some(self.network_name.to_string()),
            tty: None,
            exposed_ports: Some(exposed_ports),
            env: Some(vec![format!(
                "POSTGRES_PASSWORD={}",
                devnet_config.postgres_password
            )]),
            host_config: Some(HostConfig {
                port_bindings: Some(port_bindings),
                extra_hosts: Some(vec!["host.docker.internal:host-gateway".into()]),
                ..Default::default()
            }),
            ..Default::default()
        };

        let options = CreateContainerOptions {
            name: format!("postgres.{}", self.network_name),
        };

        let container = docker
            .create_container::<String, String>(Some(options), config)
            .await
            .map_err(|e| format!("Unable to create container: {}", e))?
            .id;

        info!("Created container postgres: {}", container);
        self.postgres_container_id = Some(container);

        Ok(())
    }

    pub async fn boot_postgres_container(&self) -> Result<(), String> {
        let container = match &self.postgres_container_id {
            Some(container) => container.clone(),
            _ => return Err(format!("Unable to boot container")),
        };

        let docker = match &self.docker_client {
            Some(ref docker) => docker,
            _ => return Err("Unable to get Docker client".into()),
        };

        docker
            .start_container::<String>(&container, None)
            .await
            .map_err(|e| formatted_docker_error("Unable to start postgres container", e))?;

        let res = docker
            .connect_network(
                &self.network_name,
                ConnectNetworkOptions {
                    container,
                    ..Default::default()
                },
            )
            .await;

        if let Err(e) = res {
            let err = format!("Error connecting container: {}", e);
            println!("{}", err);
            return Err(err);
        }

        Ok(())
    }

    pub async fn prepare_stacks_explorer_container(&mut self) -> Result<(), String> {
        let (docker, _, devnet_config) = match (&self.docker_client, &self.network_config) {
            (Some(ref docker), Some(ref network_config)) => match network_config.devnet {
                Some(ref devnet_config) => (docker, network_config, devnet_config),
                _ => return Err("Unable to get devnet configuration".into()),
            },
            _ => return Err("Unable to get Docker client".into()),
        };

        let _info = docker
            .create_image(
                Some(CreateImageOptions {
                    from_image: devnet_config.stacks_explorer_image_url.clone(),
                    ..Default::default()
                }),
                None,
                None,
            )
            .try_collect::<Vec<_>>()
            .await
            .map_err(|e| format!("Unable to create image: {}", e))?;
        let explorer_guest_port = 3000;
        let mut port_bindings = HashMap::new();
        port_bindings.insert(
            format!("{}/tcp", explorer_guest_port),
            Some(vec![PortBinding {
                host_ip: Some(String::from("0.0.0.0")),
                host_port: Some(format!("{}/tcp", devnet_config.stacks_explorer_port)),
            }]),
        );

        let mut exposed_ports = HashMap::new();
        exposed_ports.insert(format!("{}/tcp", explorer_guest_port), HashMap::new());

        let mut labels = HashMap::new();
        labels.insert("project".to_string(), self.network_name.to_string());

        let config = Config {
            labels: Some(labels),
            image: Some(devnet_config.stacks_explorer_image_url.clone()),
            domainname: Some(self.network_name.to_string()),
            tty: None,
            exposed_ports: Some(exposed_ports),
            env: Some(vec![
                format!(
                    "NEXT_PUBLIC_REGTEST_API_SERVER=http://localhost:{}",
                    devnet_config.stacks_api_port
                ),
                format!(
                    "NEXT_PUBLIC_TESTNET_API_SERVER=http://localhost:{}",
                    devnet_config.stacks_api_port
                ),
                format!(
                    "NEXT_PUBLIC_MAINNET_API_SERVER=http://localhost:{}",
                    devnet_config.stacks_api_port
                ),
                format!("NEXT_PUBLIC_DEFAULT_POLLING_INTERVAL={}", 5000),
                "NODE_ENV=development".to_string(),
            ]),
            host_config: Some(HostConfig {
                port_bindings: Some(port_bindings),
                extra_hosts: Some(vec!["host.docker.internal:host-gateway".into()]),
                ..Default::default()
            }),
            ..Default::default()
        };

        let options = CreateContainerOptions {
            name: format!("stacks-explorer.{}", self.network_name),
        };

        let container = docker
            .create_container::<String, String>(Some(options), config)
            .await
            .map_err(|e| format!("Unable to create container: {}", e))?
            .id;

        info!("Created container stacks-explorer: {}", container);
        self.stacks_explorer_container_id = Some(container);

        Ok(())
    }

    pub async fn boot_stacks_explorer_container(&self) -> Result<(), String> {
        let container = match &self.stacks_explorer_container_id {
            Some(container) => container.clone(),
            _ => return Err(format!("Unable to boot container")),
        };

        let docker = match &self.docker_client {
            Some(ref docker) => docker,
            _ => return Err("Unable to get Docker client".into()),
        };

        docker
            .start_container::<String>(&container, None)
            .await
            .map_err(|e| format!("Unable to create container: {}", e))?;

        let res = docker
            .connect_network(
                &self.network_name,
                ConnectNetworkOptions {
                    container,
                    ..Default::default()
                },
            )
            .await;

        if let Err(e) = res {
            let err = format!("Error connecting container: {}", e);
            println!("{}", err);
            return Err(err);
        }

        Ok(())
    }

    pub async fn prepare_bitcoin_explorer_container(&mut self) -> Result<(), String> {
        let (docker, _, devnet_config) = match (&self.docker_client, &self.network_config) {
            (Some(ref docker), Some(ref network_config)) => match network_config.devnet {
                Some(ref devnet_config) => (docker, network_config, devnet_config),
                _ => return Err("Unable to get devnet configuration".into()),
            },
            _ => return Err("Unable to get Docker client".into()),
        };

        let _info = docker
            .create_image(
                Some(CreateImageOptions {
                    from_image: devnet_config.bitcoin_explorer_image_url.clone(),
                    ..Default::default()
                }),
                None,
                None,
            )
            .try_collect::<Vec<_>>()
            .await
            .map_err(|e| format!("Unable to create image: {}", e))?;

        let mut port_bindings = HashMap::new();
        port_bindings.insert(
            format!("{}/tcp", devnet_config.bitcoin_explorer_port),
            Some(vec![PortBinding {
                host_ip: Some(String::from("0.0.0.0")),
                host_port: Some(format!("{}/tcp", devnet_config.bitcoin_explorer_port)),
            }]),
        );

        let mut exposed_ports = HashMap::new();
        exposed_ports.insert(
            format!("{}/tcp", devnet_config.bitcoin_explorer_port),
            HashMap::new(),
        );

        let mut labels = HashMap::new();
        labels.insert("project".to_string(), self.network_name.to_string());

        let config = Config {
            labels: Some(labels),
            image: Some(devnet_config.bitcoin_explorer_image_url.clone()),
            domainname: Some(self.network_name.to_string()),
            tty: None,
            exposed_ports: Some(exposed_ports),
            env: Some(vec![
                format!("BTCEXP_HOST=0.0.0.0",),
                format!("BTCEXP_PORT={}", devnet_config.bitcoin_explorer_port),
                format!("BTCEXP_BITCOIND_HOST=host.docker.internal",),
                format!(
                    "BTCEXP_BITCOIND_PORT={}",
                    devnet_config.bitcoin_node_rpc_port
                ),
                format!(
                    "BTCEXP_BITCOIND_USER={}",
                    devnet_config.bitcoin_node_username
                ),
                format!(
                    "BTCEXP_BITCOIND_PASS={}",
                    devnet_config.bitcoin_node_password
                ),
                format!(
                    "BTCEXP_BASIC_AUTH_PASSWORD={}",
                    devnet_config.bitcoin_node_password
                ),
                format!("BTCEXP_RPC_ALLOWALL=true",),
            ]),
            host_config: Some(HostConfig {
                port_bindings: Some(port_bindings),
                extra_hosts: Some(vec!["host.docker.internal:host-gateway".into()]),
                ..Default::default()
            }),
            ..Default::default()
        };

        let options = CreateContainerOptions {
            name: format!("bitcoin-explorer.{}", self.network_name),
        };

        let container = docker
            .create_container::<String, String>(Some(options), config)
            .await
            .map_err(|e| format!("Unable to create container: {}", e))?
            .id;

        info!("Created container bitcoin-explorer: {}", container);
        self.bitcoin_explorer_container_id = Some(container);

        Ok(())
    }

    pub async fn boot_bitcoin_explorer_container(&self) -> Result<(), String> {
        let container = match &self.bitcoin_explorer_container_id {
            Some(container) => container.clone(),
            _ => return Err(format!("Unable to boot container")),
        };

        let docker = match &self.docker_client {
            Some(ref docker) => docker,
            _ => return Err("Unable to get Docker client".into()),
        };

        docker
            .start_container::<String>(&container, None)
            .await
            .map_err(|e| format!("Unable to create container: {}", e))?;

        let res = docker
            .connect_network(
                &self.network_name,
                ConnectNetworkOptions {
                    container,
                    ..Default::default()
                },
            )
            .await;

        if let Err(e) = res {
            let err = format!("Error connecting container: {}", e);
            println!("{}", err);
            return Err(err);
        }

        Ok(())
    }

    pub async fn prepare_electrum_container(&mut self) -> Result<(), String> {
        let (docker, devnet_config) = match (&self.docker_client, &self.network_config) {
            (Some(ref docker), Some(ref network_config)) => match network_config.devnet {
                Some(ref devnet_config) => (docker, devnet_config),
                _ => return Err("Unable to get devnet configuration".into()),
            },
            _ => return Err("Unable to get Docker client".into()),
        };

        let _info = docker
            .create_image(
                Some(CreateImageOptions {
                    from_image: devnet_config.electrum_image_url.clone(),
                    ..Default::default()
                }),
                None,
                None,
            )
            .try_collect::<Vec<_>>()
            .await
            .map_err(|e| format!("Unable to create image: {}", e))?;

        let config = self.prepare_electrum_config(1)?;

        let options = CreateContainerOptions {
            name: format!("electrum.{}", self.network_name),
        };

        let container = docker
            .create_container::<String, String>(Some(options), config)
            .await
            .map_err(|e| format!("Unable to create container: {}", e))?
            .id;

        info!("Created container electrum: {}", container);
        self.electrum_container_id = Some(container.clone());

        Ok(())
    }

    pub fn prepare_electrum_config(&self, boot_index: u32) -> Result<Config<String>, String> {
        let (network_config, devnet_config) = match &self.network_config {
            Some(ref network_config) => match network_config.devnet {
                Some(ref devnet_config) => (network_config, devnet_config),
                _ => return Err("Unable to get devnet configuration".into()),
            },
            _ => return Err("Unable to get Docker client".into()),
        };

        let mut port_bindings = HashMap::new();
        port_bindings.insert(
            format!("{}/tcp", devnet_config.electrum_port),
            Some(vec![PortBinding {
                host_ip: Some(String::from("0.0.0.0")),
                host_port: Some(format!("{}/tcp", devnet_config.electrum_port)),
            }]),
        );

        let mut electrum_conf = format!(
            r#"
daemon_rpc_addr = "host.docker.internal:{}"
daemon_p2p_addr = "host.docker.internal:{}"
auth = "{}:{}"
network = "regtest"
db_dir = "/devnet/"
electrum_rpc_addr = "0.0.0.0:{}"
log_filters = "INFO"
"#,
            devnet_config.bitcoin_node_rpc_port,
            devnet_config.bitcoin_node_p2p_port,
            devnet_config.bitcoin_node_username,
            devnet_config.bitcoin_node_password,
            devnet_config.electrum_port,
        );

        let mut electrun_conf_path = PathBuf::from(&devnet_config.working_dir);
        electrun_conf_path.push("conf/Electrum.toml");
        let mut file = File::create(electrun_conf_path).expect("Unable to create Electrum.toml");
        file.write_all(electrum_conf.as_bytes())
            .expect("Unable to write Electrum.toml");

        let mut electrum_data_path = PathBuf::from(&devnet_config.working_dir);
        electrum_data_path.push("data");
        electrum_data_path.push(format!("{}", boot_index));
        let _ = fs::create_dir(electrum_data_path.clone());
        electrum_data_path.push("electrum");
        let _ = fs::create_dir(electrum_data_path);

        let mut exposed_ports = HashMap::new();
        exposed_ports.insert(
            format!("{}/tcp", devnet_config.electrum_port),
            HashMap::new(),
        );

        let mut labels = HashMap::new();
        labels.insert("project".to_string(), self.network_name.to_string());
        labels.insert("reset".to_string(), "true".to_string());

        let mut binds = vec![format!("{}/conf:/src/electrum/", devnet_config.working_dir)];

        if devnet_config.bind_containers_volumes {
            binds.push(format!(
                "{}/data/{}/electrum:/devnet/",
                devnet_config.working_dir, boot_index
            ))
        }

        let config = Config {
            labels: Some(labels),
            image: Some(devnet_config.electrum_image_url.clone()),
            domainname: Some(self.network_name.to_string()),
            tty: None,
            exposed_ports: Some(exposed_ports),
            entrypoint: Some(vec![
                "electrs".into(),
                "--conf=/src/electrum/Electrum.toml".into(),
            ]),
            env: None,
            host_config: Some(HostConfig {
                port_bindings: Some(port_bindings),
                binds: Some(binds),
                extra_hosts: Some(vec!["host.docker.internal:host-gateway".into()]),
                ..Default::default()
            }),
            ..Default::default()
        };

        Ok(config)
    }

    pub async fn boot_electrum_container(&self) -> Result<(), String> {
        let container = match &self.electrum_container_id {
            Some(container) => container.clone(),
            _ => return Err(format!("Unable to boot container")),
        };

        let docker = match &self.docker_client {
            Some(ref docker) => docker,
            _ => return Err("Unable to get Docker client".into()),
        };

        docker
            .start_container::<String>(&container, None)
            .await
            .map_err(|e| format!("Unable to create container: {}", e))?;

        let res = docker
            .connect_network(
                &self.network_name,
                ConnectNetworkOptions {
                    container,
                    ..Default::default()
                },
            )
            .await;

        if let Err(e) = res {
            let err = format!("Error connecting container: {}", e);
            println!("{}", err);
            return Err(err);
        }

        Ok(())
    }

    pub async fn stop_containers(&self) -> Result<(), String> {
        let containers_ids = match (
            &self.stacks_blockchain_container_id,
            &self.stacks_blockchain_api_container_id,
            &self.stacks_explorer_container_id,
            &self.bitcoin_blockchain_container_id,
            &self.bitcoin_explorer_container_id,
            &self.postgres_container_id,
        ) {
            (Some(c1), Some(c2), Some(c3), Some(c4), Some(c5), Some(c6)) => {
                (c1, c2, c3, c4, c5, c6)
            }
            _ => return Err(format!("Unable to boot container")),
        };
        let (
            stacks_node_c_id,
            stacks_api_c_id,
            stacks_explorer_c_id,
            bitcoin_node_c_id,
            bitcoin_explorer_c_id,
            postgres_c_id,
        ) = containers_ids;

        let docker = match &self.docker_client {
            Some(ref docker) => docker,
            _ => return Err("Unable to get Docker client".into()),
        };

        let options = KillContainerOptions { signal: "SIGKILL" };

        let _ = docker
            .kill_container(stacks_node_c_id, Some(options.clone()))
            .await;

        let _ = docker
            .kill_container(stacks_api_c_id, Some(options.clone()))
            .await;

        let _ = docker
            .kill_container(stacks_explorer_c_id, Some(options.clone()))
            .await;

        let _ = docker
            .kill_container(bitcoin_node_c_id, Some(options.clone()))
            .await;

        let _ = docker
            .kill_container(bitcoin_explorer_c_id, Some(options.clone()))
            .await;

        let _ = docker
            .kill_container(postgres_c_id, Some(options.clone()))
            .await;

        let _ = docker
            .wait_container(stacks_node_c_id, None::<WaitContainerOptions<String>>)
            .try_collect::<Vec<_>>()
            .await;

        Ok(())
    }

    pub async fn start_containers(&self, boot_index: u32) -> Result<(String, String), String> {
        let containers_ids = match (
            &self.stacks_blockchain_api_container_id,
            &self.stacks_explorer_container_id,
            &self.bitcoin_explorer_container_id,
            &self.postgres_container_id,
        ) {
            (Some(c1), Some(c2), Some(c3), Some(c4)) => (c1, c2, c3, c4),
            _ => return Err(format!("Unable to boot container")),
        };
        let (stacks_api_c_id, stacks_explorer_c_id, bitcoin_explorer_c_id, postgres_c_id) =
            containers_ids;

        let docker = match &self.docker_client {
            Some(ref docker) => docker,
            _ => return Err("Unable to get Docker client".into()),
        };

        // TODO(lgalabru): should we spawn
        // docker run -d -p 5000:5000 --name registry registry:2.7
        // ?

        // Prune
        let mut filters = HashMap::new();
        filters.insert(
            "label".to_string(),
            vec![
                format!("project={}", self.network_name),
                "reset=true".to_string(),
            ],
        );
        let _ = docker
            .prune_containers(Some(PruneContainersOptions { filters }))
            .await;

        let bitcoin_node_config = self.prepare_bitcoin_node_config(boot_index)?;
        let options = CreateContainerOptions {
            name: format!("bitcoin-node.{}", self.network_name),
        };
        let bitcoin_node_c_id = docker
            .create_container::<String, String>(Some(options), bitcoin_node_config)
            .await
            .map_err(|e| format!("Unable to create container: {}", e))?
            .id;

        let stacks_node_config = self.prepare_stacks_node_config(boot_index)?;
        let options = CreateContainerOptions {
            name: format!("stacks-node.{}", self.network_name),
        };
        let stacks_node_c_id = docker
            .create_container::<String, String>(Some(options), stacks_node_config)
            .await
            .map_err(|e| format!("Unable to create container: {}", e))?
            .id;

        // Start all the containers
        let _ = docker
            .start_container::<String>(&bitcoin_node_c_id, None)
            .await;
        let _ = docker
            .connect_network(
                &self.network_name,
                ConnectNetworkOptions {
                    container: bitcoin_node_c_id.clone(),
                    ..Default::default()
                },
            )
            .await;

        let _ = docker
            .start_container::<String>(bitcoin_explorer_c_id, None)
            .await;

        let _ = docker.start_container::<String>(postgres_c_id, None).await;

        let _ = docker
            .start_container::<String>(stacks_api_c_id, None)
            .await;

        let _ = docker
            .start_container::<String>(stacks_explorer_c_id, None)
            .await;

        let _ = docker
            .start_container::<String>(&stacks_node_c_id, None)
            .await;
        let _ = docker
            .connect_network(
                &self.network_name,
                ConnectNetworkOptions {
                    container: stacks_node_c_id.clone(),
                    ..Default::default()
                },
            )
            .await;

        Ok((bitcoin_node_c_id, stacks_node_c_id))
    }

    pub async fn kill(&self) {
        let (docker, devnet_config) = match (&self.docker_client, &self.network_config) {
            (Some(ref docker), Some(ref network_config)) => match network_config.devnet {
                Some(ref devnet_config) => (docker, devnet_config),
                _ => return,
            },
            _ => return,
        };
        let options = Some(KillContainerOptions { signal: "SIGKILL" });

        // Terminate containers
        if let Some(ref bitcoin_explorer_container_id) = self.bitcoin_explorer_container_id {
            let _ = docker
                .kill_container(bitcoin_explorer_container_id, options.clone())
                .await;
            println!("Terminating bitcoin-explorer...");
            let _ = docker.remove_container(bitcoin_explorer_container_id, None);
        }

        if let Some(ref stacks_explorer_container_id) = self.stacks_explorer_container_id {
            let _ = docker
                .kill_container(stacks_explorer_container_id, options.clone())
                .await;
            println!("Terminating stacks-explorer...");
            let _ = docker.remove_container(stacks_explorer_container_id, None);
        }

        if let Some(ref bitcoin_blockchain_container_id) = self.bitcoin_blockchain_container_id {
            let _ = docker
                .kill_container(bitcoin_blockchain_container_id, options.clone())
                .await;
            println!("Terminating bitcoin-node...");
            let _ = docker.remove_container(bitcoin_blockchain_container_id, None);
        }

        if let Some(ref stacks_blockchain_api_container_id) =
            self.stacks_blockchain_api_container_id
        {
            let _ = docker
                .kill_container(stacks_blockchain_api_container_id, options.clone())
                .await;
            println!("Terminating stacks-api...");
            let _ = docker.remove_container(stacks_blockchain_api_container_id, None);
        }

        if let Some(ref postgres_container_id) = self.postgres_container_id {
            let _ = docker
                .kill_container(postgres_container_id, options.clone())
                .await;
            println!("Terminating postgres...");
            let _ = docker.remove_container(postgres_container_id, None);
        }

        if let Some(ref stacks_blockchain_container_id) = self.stacks_blockchain_container_id {
            let _ = docker
                .kill_container(stacks_blockchain_container_id, options.clone())
                .await;
            println!("Terminating stacks-node...");
            let _ = docker.remove_container(stacks_blockchain_container_id, None);
        }

        if let Some(ref electrum_container_id) = self.electrum_container_id {
            let _ = docker.kill_container(electrum_container_id, options).await;
            println!("Terminating stacks-node...");
            let _ = docker.remove_container(electrum_container_id, None);
        }

        // Prune network
        println!("Pruning network and containers...");
        self.prune().await;
        if let Some(ref tx) = self.termination_success_tx {
            let _ = tx.send(true);
        }

        println!(
            "Artifacts (logs, conf, chainstates) available here: {}",
            devnet_config.working_dir
        );
        println!("✌️");
        if self.can_exit {
            std::process::exit(0);
        }
    }

    pub async fn prune(&self) {
        let docker = match &self.docker_client {
            Some(ref docker) => docker,
            _ => return,
        };

        let mut filters = HashMap::new();
        filters.insert(
            "label".to_string(),
            vec![format!("project={}", self.network_name)],
        );
        let _ = docker
            .prune_containers(Some(PruneContainersOptions {
                filters: filters.clone(),
            }))
            .await;

        let _ = docker
            .prune_networks(Some(PruneNetworksOptions { filters }))
            .await;
    }

    pub fn initialize_bitcoin_node(&self, devnet_event_tx: &Sender<DevnetEvent>) {
        use bitcoincore_rpc::bitcoin::{Address, PrivateKey};
        use bitcoincore_rpc::{Auth, Client, RpcApi};
        use std::str::FromStr;

        let devnet_config = match &self.network_config {
            Some(ref network_config) => match network_config.devnet {
                Some(ref devnet_config) => devnet_config,
                _ => return,
            },
            _ => return,
        };

        const FAUCET_SECRET_KEY: &str = "cTYqAVPS7uJTAcxyzkXWjmRGoCjkPcb38wZVRjyXov1RiRDWPQj3";
        const FAUCET_ADDRESS: &str = "n3k15aVS4rEWhVYn4YfAFjD8Em5mmsducg";

        let rpc = Client::new(
            &format!("http://localhost:{}", devnet_config.bitcoin_node_rpc_port),
            Auth::UserPass(
                devnet_config.bitcoin_node_username.to_string(),
                devnet_config.bitcoin_node_password.to_string(),
            ),
        )
        .unwrap();

<<<<<<< HEAD
        let _ = devnet_event_tx.send(DevnetEvent::info(format!("Configuring bitcoind",)));
=======
        let _ = devnet_event_tx.send(DevnetEvent::info(format!("Configuring bitcoin-node",)));
>>>>>>> d8cf6c25

        loop {
            match rpc.get_network_info() {
                Ok(_r) => break,
                Err(_e) => {}
            }
            std::thread::sleep(std::time::Duration::from_secs(1));
            let _ = devnet_event_tx.send(DevnetEvent::info(format!("Waiting for bitcoin-node",)));
        }

        let miner_address = Address::from_str(&devnet_config.miner_btc_address).unwrap();

        let _ = rpc.generate_to_address(3, &miner_address);
        let _ = rpc.generate_to_address(97, &Address::from_str(&FAUCET_ADDRESS).unwrap());
        let _ = rpc.generate_to_address(1, &miner_address);
        let _ = rpc.create_wallet("", None, None, None, None);
        let _ = rpc.import_address(&miner_address, None, None);
        let _ = rpc.import_private_key(
            &PrivateKey::from_str(&FAUCET_SECRET_KEY).unwrap(),
            None,
            None,
        );
    }
}

fn formatted_docker_error(message: &str, error: DockerError) -> String {
    let error = match &error {
        DockerError::DockerResponseServerError {
            status_code: _c,
            message: m,
        } => m.to_string(),
        _ => format!("{:?}", error),
    };
    format!("{}: {}", message, error)
}

fn process_exit() {
    disable_raw_mode().unwrap();
    std::process::exit(1);
}<|MERGE_RESOLUTION|>--- conflicted
+++ resolved
@@ -26,11 +26,7 @@
     pub manifest: ProjectManifest,
     pub network_config: Option<ChainConfig>,
     pub termination_success_tx: Option<Sender<bool>>,
-<<<<<<< HEAD
-    pub manifest: ProjectManifest,
     pub can_exit: bool,
-=======
->>>>>>> d8cf6c25
     stacks_blockchain_container_id: Option<String>,
     stacks_blockchain_api_container_id: Option<String>,
     stacks_explorer_container_id: Option<String>,
@@ -55,11 +51,7 @@
 
         let mut network_config =
             ChainConfig::from_path(&network_config_path, &StacksNetwork::Devnet);
-<<<<<<< HEAD
-        let manifest = ProjectManifest::from_path(&manifest_path);
-=======
-
->>>>>>> d8cf6c25
+
         let name = manifest.project.name.clone();
         let network_name = format!("{}.devnet", name);
 
@@ -2013,11 +2005,7 @@
         )
         .unwrap();
 
-<<<<<<< HEAD
-        let _ = devnet_event_tx.send(DevnetEvent::info(format!("Configuring bitcoind",)));
-=======
         let _ = devnet_event_tx.send(DevnetEvent::info(format!("Configuring bitcoin-node",)));
->>>>>>> d8cf6c25
 
         loop {
             match rpc.get_network_info() {
