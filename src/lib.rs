--- conflicted
+++ resolved
@@ -19,17 +19,9 @@
 pub mod macros;
 
 pub mod deployment;
-<<<<<<< HEAD
-mod hook;
+pub mod hook;
+pub mod generate;
 pub mod integrate;
-
-#[cfg(feature = "cli")]
-pub mod runnner;
-=======
-pub mod generate;
-pub mod indexer;
-pub mod integrate;
->>>>>>> cbe81369
 pub mod types;
 pub mod utils;
 
