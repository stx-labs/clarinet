<<<<<<< HEAD
use std::collections::{BTreeSet, HashMap};
use std::fs::{self, File};
use std::io::{prelude::*, BufReader, Read};
use std::path::PathBuf;
use std::{env, process};

use crate::deployment::publish_all_contracts;
=======
use crate::deployment::{
    self, apply_on_chain_deployment, check_deployments, generate_default_deployment,
    get_absolute_deployment_path, get_default_deployment_path, load_deployment,
    load_deployment_if_exists, setup_session_with_deployment, write_deployment, DeploymentCommand,
    DeploymentEvent,
};
>>>>>>> d8cf6c25
use crate::generate::{
    self,
    changes::{Changes, TOMLEdition},
};
use crate::hook::check_hooks;
use crate::integrate::{self, DevnetOrchestrator};
use crate::lsp::run_lsp;
<<<<<<< HEAD
use crate::poke::load_session;
use crate::runnner::run_scripts;
=======
use crate::runnner::run_scripts;
use crate::runnner::DeploymentCache;
>>>>>>> d8cf6c25
use crate::types::{ProjectManifest, ProjectManifestFile, RequirementConfig, StacksNetwork};
use clarity_repl::clarity::analysis::{AnalysisDatabase, ContractAnalysis};
use clarity_repl::clarity::costs::LimitedCostTracker;
use clarity_repl::clarity::diagnostic::Level;
use clarity_repl::clarity::types::QualifiedContractIdentifier;
use clarity_repl::{analysis, repl, Terminal};
use std::collections::HashMap;
use std::fs::{self, File};
use std::io::{prelude::*, BufReader, Read};
use std::path::PathBuf;
use std::{env, process};

use clap::{IntoApp, Parser, Subcommand};
use clap_generate::{Generator, Shell};
use toml;

macro_rules! pluralize {
    ($value:expr, $word:expr) => {
        if $value > 1 {
            format!("{} {}s", $value, $word)
        } else {
            format!("{} {}", $value, $word)
        }
    };
}

#[cfg(feature = "telemetry")]
use super::telemetry::{telemetry_report_event, DeveloperUsageDigest, DeveloperUsageEvent};

#[derive(Parser, PartialEq, Clone, Debug)]
#[clap(version = option_env!("CARGO_PKG_VERSION").expect("Unable to detect version"), bin_name = "clarinet")]
struct Opts {
    #[clap(subcommand)]
    command: Command,
}

#[derive(Subcommand, PartialEq, Clone, Debug)]
enum Command {
    /// Create and scaffold a new project
    #[clap(name = "new", bin_name = "new")]
    New(GenerateProject),
    /// Subcommands for working with contracts
    #[clap(subcommand, name = "contracts")]
    Contracts(Contracts),
<<<<<<< HEAD
    /// Subcommands for working with hooks
    #[clap(subcommand, name = "hooks")]
    Hooks(Hooks),
=======
    /// Subcommands for working with deployments
    #[clap(subcommand, name = "deployments")]
    Deployments(Deployments),
>>>>>>> d8cf6c25
    /// Load contracts in a REPL for an interactive session
    #[clap(name = "console", aliases = &["poke"], bin_name = "console")]
    Console(Console),
    /// Execute test suite
    #[clap(name = "test", bin_name = "test")]
    Test(Test),
    /// Check syntax of your contracts
    #[clap(name = "check", bin_name = "check")]
    Check(Check),
    /// Execute Clarinet extension
    #[clap(name = "run", bin_name = "run")]
    Run(Run),
    /// Start devnet environment for integration testing
    #[clap(name = "integrate", bin_name = "integrate")]
    Integrate(Integrate),
    /// Start an LSP server (for integration with editors)
    #[clap(name = "lsp", bin_name = "lsp")]
    LSP,
    /// Start a DAP server (for debugging from IDE)
    #[clap(name = "dap", bin_name = "dap")]
    DAP,
    /// Generate shell completions scripts
    #[clap(name = "completions", bin_name = "completions")]
    Completions(Completions),
}

#[derive(Subcommand, PartialEq, Clone, Debug)]
#[clap(bin_name = "contract", aliases = &["contract"])]
enum Contracts {
    /// Generate files and settings for a new contract
    #[clap(name = "new", bin_name = "new")]
    NewContract(NewContract),
    /// Add third-party requirements to this project
    #[clap(name = "requirement", bin_name = "requirement")]
    Requirement(Requirement),
}

#[derive(Subcommand, PartialEq, Clone, Debug)]
#[clap(bin_name = "deployment", aliases = &["deployments"])]
enum Deployments {
    /// Check deployments format
    #[clap(name = "check", bin_name = "check")]
    CheckDeployments(CheckDeployments),
    /// Generate new deployment
    #[clap(name = "generate", bin_name = "generate")]
    GenerateDeployment(GenerateDeployment),
    /// Apply deployment
    #[clap(name = "apply", bin_name = "apply")]
    ApplyDeployment(ApplyDeployment),
}

#[derive(Subcommand, PartialEq, Clone, Debug)]
#[clap(bin_name = "hook", aliases = &["hooks"])]
enum Hooks {
    /// Generate files and settings for a new hook
    #[clap(name = "new", bin_name = "new")]
    NewHook(NewHook),
    /// Check hooks format
    #[clap(name = "check", bin_name = "check")]
    CheckHooks(CheckHooks),
    /// Publish contracts on chain
    #[clap(name = "deploy", bin_name = "deploy")]
    DeployHooks(DeployHooks),
}

#[derive(Parser, PartialEq, Clone, Debug)]
struct GenerateProject {
    /// Project's name
    pub name: String,
    /// Do not provide developer usage telemetry for this project
    #[clap(long = "disable-telemetry", takes_value = false)]
    pub disable_telemetry: bool,
}

#[derive(Parser, PartialEq, Clone, Debug)]
struct NewContract {
    /// Contract's name
    pub name: String,
    /// Path to Clarinet.toml
    #[clap(long = "manifest-path", short = 'm')]
    pub manifest_path: Option<String>,
}

#[derive(Parser, PartialEq, Clone, Debug)]
struct Requirement {
    /// Contract id (ex. " SP2PABAF9FTAJYNFZH93XENAJ8FVY99RRM50D2JG9.nft-trait")
    pub contract_id: String,
    /// Path to Clarinet.toml
    #[clap(long = "manifest-path", short = 'm')]
    pub manifest_path: Option<String>,
}

#[derive(Parser, PartialEq, Clone, Debug)]
struct CheckDeployments {
    /// Path to Clarinet.toml
    #[clap(long = "manifest-path", short = 'm')]
    pub manifest_path: Option<String>,
}

#[derive(Parser, PartialEq, Clone, Debug)]
struct GenerateDeployment {
    /// Generate a deployment file for a test environment (console, tests, etc.)
    #[clap(
        long = "test",
        conflicts_with = "devnet",
        conflicts_with = "testnet",
        conflicts_with = "mainnet"
    )]
    pub test: bool,
    /// Generate a deployment file for devnet, using settings/Devnet.toml
    #[clap(
        long = "devnet",
        conflicts_with = "test",
        conflicts_with = "testnet",
        conflicts_with = "mainnet"
    )]
    pub devnet: bool,
    /// Generate a deployment file for devnet, using settings/Testnet.toml
    #[clap(
        long = "testnet",
        conflicts_with = "test",
        conflicts_with = "devnet",
        conflicts_with = "mainnet"
    )]
    pub testnet: bool,
    /// Generate a deployment file for devnet, using settings/Mainnet.toml
    #[clap(
        long = "mainnet",
        conflicts_with = "test",
        conflicts_with = "testnet",
        conflicts_with = "devnet"
    )]
    pub mainnet: bool,
    /// Path to Clarinet.toml
    #[clap(long = "manifest-path", short = 'm')]
    pub manifest_path: Option<String>,
}

#[derive(Parser, PartialEq, Clone, Debug)]
<<<<<<< HEAD
struct NewHook {
    /// Hook's name
    pub name: String,
    /// Path to Clarinet.toml
    #[clap(long = "manifest-path")]
    pub manifest_path: Option<String>,
}

#[derive(Parser, PartialEq, Clone, Debug)]
struct CheckHooks {
    /// Path to Clarinet.toml
    #[clap(long = "manifest-path")]
    pub manifest_path: Option<String>,
    /// Path to Clarinet.toml
    #[clap(long = "output-json")]
    pub output_json: bool,    
}

#[derive(Parser, PartialEq, Clone, Debug)]
struct DeployHooks {
    /// Path to Clarinet.toml
    #[clap(long = "manifest-path")]
    pub manifest_path: Option<String>,
=======
struct ApplyDeployment {
    /// Apply default deployment settings/default.devnet-plan.toml
    #[clap(
        long = "devnet",
        conflicts_with = "deployment-plan-path",
        conflicts_with = "testnet",
        conflicts_with = "mainnet"
    )]
    pub devnet: bool,
    /// Apply default deployment settings/default.testnet-plan.toml
    #[clap(
        long = "testnet",
        conflicts_with = "deployment-plan-path",
        conflicts_with = "devnet",
        conflicts_with = "mainnet"
    )]
    pub testnet: bool,
    /// Apply default deployment settings/default.mainnet-plan.toml
    #[clap(
        long = "mainnet",
        conflicts_with = "deployment-plan-path",
        conflicts_with = "testnet",
        conflicts_with = "devnet"
    )]
    pub mainnet: bool,
    /// Path to Clarinet.toml
    #[clap(long = "manifest-path", short = 'm')]
    pub manifest_path: Option<String>,
    /// Apply deployment plan specified
    #[clap(
        long = "deployment-plan-path",
        short = 'p',
        conflicts_with = "devnet",
        conflicts_with = "testnet",
        conflicts_with = "mainnet"
    )]
    pub deployment_plan_path: Option<String>,
    /// Display streams of logs instead of terminal UI dashboard
    #[clap(long = "no-dashboard")]
    pub no_dashboard: bool,
>>>>>>> d8cf6c25
}

#[derive(Parser, PartialEq, Clone, Debug)]
struct Console {
    /// Path to Clarinet.toml
    #[clap(long = "manifest-path", short = 'm')]
    pub manifest_path: Option<String>,
    /// If specified, use this deployment file
    #[clap(long = "deployment-plan-path", short = 'p')]
    pub deployment_plan_path: Option<String>,
}

#[derive(Parser, PartialEq, Clone, Debug)]
struct Integrate {
    /// Path to Clarinet.toml
    #[clap(long = "manifest-path", short = 'm')]
    pub manifest_path: Option<String>,
    /// Display streams of logs instead of terminal UI dashboard
    #[clap(long = "no-dashboard")]
    pub no_dashboard: bool,
    /// If specified, use this deployment file
    #[clap(long = "deployment-plan-path", short = 'p')]
    pub deployment_plan_path: Option<String>,
}

#[derive(Parser, PartialEq, Clone, Debug)]
struct Test {
    /// Generate coverage file (coverage.lcov)
    #[clap(long = "coverage")]
    pub coverage: bool,
    /// Generate costs report
    #[clap(long = "costs")]
    pub costs_report: bool,
    /// Path to Clarinet.toml
    #[clap(long = "manifest-path", short = 'm')]
    pub manifest_path: Option<String>,
    /// Relaunch tests upon updates to contracts
    #[clap(long = "watch")]
    pub watch: bool,
    /// Test files to be included (defaults to all tests found under tests/)
    pub files: Vec<String>,
    /// If specified, use this deployment file
    #[clap(long = "deployment-plan-path", short = 'p')]
    pub deployment_plan_path: Option<String>,
}

#[derive(Parser, PartialEq, Clone, Debug)]
struct Run {
    /// Script to run
    pub script: String,
    /// Path to Clarinet.toml
    #[clap(long = "manifest-path", short = 'm')]
    pub manifest_path: Option<String>,
    /// Allow access to wallets
    #[clap(long = "allow-wallets")]
    pub allow_wallets: bool,
    /// Allow write access to disk
    #[clap(long = "allow-write")]
    pub allow_disk_write: bool,
    /// Allow read access to disk
    #[clap(long = "allow-read")]
    #[allow(dead_code)]
    pub allow_disk_read: bool,
    /// If specified, use this deployment file
    #[clap(long = "deployment-plan-path", short = 'p')]
    pub deployment_plan_path: Option<String>,
}

#[derive(Parser, PartialEq, Clone, Debug)]
struct Check {
    /// Path to Clarinet.toml
    #[clap(long = "manifest-path", short = 'm')]
    pub manifest_path: Option<String>,
    /// If specified, check this file
    pub file: Option<String>,
    /// If specified, use this deployment file
    #[clap(long = "deployment-plan-path", short = 'p')]
    pub deployment_plan_path: Option<String>,
}

#[derive(Parser, PartialEq, Clone, Debug)]
struct Completions {
    /// Specify which shell to generation completions script for
    #[clap(arg_enum, ignore_case = true)]
    pub shell: Shell,
}

pub fn main() {
    let opts: Opts = match Opts::try_parse() {
        Ok(opts) => opts,
        Err(e) => {
            if e.kind() == clap::ErrorKind::UnknownArgument {
                let manifest = load_manifest_or_exit(None);
                if manifest.project.telemetry {
                    #[cfg(feature = "telemetry")]
                    telemetry_report_event(DeveloperUsageEvent::UnknownCommand(
                        DeveloperUsageDigest::new(
                            &manifest.project.name,
                            &manifest.project.authors,
                        ),
                        format!("{}", e),
                    ));
                }
            }
            println!("{}", e);
            process::exit(1);
        }
    };

    let hints_enabled = if env::var("CLARINET_DISABLE_HINTS") == Ok("1".into()) {
        false
    } else {
        true
    };

    match opts.command {
        Command::New(project_opts) => {
            let current_path = {
                let current_dir = match env::current_dir() {
                    Ok(dir) => dir,
                    Err(e) => {
                        println!("{}: Unable to get current directory: {}", red!("error"), e);
                        std::process::exit(1);
                    }
                };
                current_dir.to_str().unwrap().to_owned()
            };

            let telemetry_enabled = if cfg!(feature = "telemetry") {
                if project_opts.disable_telemetry {
                    false
                } else {
                    println!("{}", yellow!("Send usage data to Hiro."));
                    println!("{}", yellow!("Help Hiro improve its products and services by automatically sending diagnostics and usage data."));
                    println!("{}", yellow!("Only high level usage information, and no information identifying you or your project are collected."));
                    // TODO(lgalabru): once we have a privacy policy available, add a link
                    // println!("{}", yellow!("Visit http://hiro.so/clarinet-privacy for details."));
                    println!("{}", yellow!("Enable [Y/n]?"));
                    let mut buffer = String::new();
                    std::io::stdin().read_line(&mut buffer).unwrap();
                    !buffer.starts_with("n")
                }
            } else {
                false
            };
            if telemetry_enabled {
                println!(
                    "{}",
                    yellow!("Telemetry enabled. Thanks for helping to improve clarinet!")
                );
            } else {
                println!(
                    "{}",
                    yellow!(
                        "Telemetry disabled. Clarinet will not collect any data on this project."
                    )
                );
            }
            let project_id = project_opts.name.clone();
            let changes =
                generate::get_changes_for_new_project(current_path, project_id, telemetry_enabled);
            if !execute_changes(changes) {
                std::process::exit(1);
            }
            if hints_enabled {
                display_post_check_hint();
            }
            if telemetry_enabled {
                #[cfg(feature = "telemetry")]
                telemetry_report_event(DeveloperUsageEvent::NewProject(DeveloperUsageDigest::new(
                    &project_opts.name,
                    &vec![],
                )));
            }
        }
<<<<<<< HEAD
        Command::Hooks(subcommand) => match subcommand {
            Hooks::NewHook(cmd) => {
                let manifest_path = get_manifest_path_or_exit(cmd.manifest_path);

                // let changes = generate::get_changes_for_new_contract(
                //     manifest_path,
                //     new_contract.name,
                //     None,
                //     true,
                //     vec![],
                // );
                // if !execute_changes(changes) {
                //     std::process::exit(1);
                // }
                // if hints_enabled {
                //     display_post_check_hint();
                // }
            }
            Hooks::CheckHooks(cmd) => {
                let manifest_path = get_manifest_path_or_exit(cmd.manifest_path);
                // Ensure that all the hooks can correctly be deserialized.
                println!("Checking hooks");
                let _ = check_hooks(&manifest_path, cmd.output_json);
            }
            Hooks::DeployHooks(cmd) => {
                let manifest_path = get_manifest_path_or_exit(cmd.manifest_path);
                // Deploy hooks
            }
        },
        Command::Contracts(subcommand) => match subcommand {
            Contracts::NewContract(new_contract) => {
                let manifest_path = get_manifest_path_or_exit(new_contract.manifest_path);

                let changes = generate::get_changes_for_new_contract(
                    manifest_path,
                    new_contract.name,
                    None,
                    true,
                    vec![],
=======
        Command::Deployments(subcommand) => match subcommand {
            Deployments::CheckDeployments(cmd) => {
                let manifest = load_manifest_or_exit(cmd.manifest_path);
                // Ensure that all the deployments can correctly be deserialized.
                println!("Checking deployments");
                let res = check_deployments(&manifest);
                if let Err(message) = res {
                    println!("{}", message);
                    process::exit(1);
                }
            }
            Deployments::GenerateDeployment(cmd) => {
                let manifest = load_manifest_or_exit(cmd.manifest_path);

                let network = if cmd.devnet == true {
                    StacksNetwork::Devnet
                } else if cmd.testnet == true {
                    StacksNetwork::Testnet
                } else if cmd.mainnet == true {
                    StacksNetwork::Mainnet
                } else {
                    StacksNetwork::Simnet
                };

                let default_deployment_path = get_default_deployment_path(&manifest, &network);
                let (deployment, _) = match generate_default_deployment(&manifest, &network) {
                    Ok(deployment) => deployment,
                    Err(message) => {
                        println!("{}", red!(message));
                        std::process::exit(1);
                    }
                };
                let res = write_deployment(&deployment, &default_deployment_path, true);
                if let Err(message) = res {
                    println!("{}", message);
                    process::exit(1);
                }

                let mut relative_path = PathBuf::from("deployments");
                relative_path.push(default_deployment_path.file_name().unwrap());
                println!("{} {}", green!("Generated file"), relative_path.display());
            }
            Deployments::ApplyDeployment(cmd) => {
                let manifest = load_manifest_or_exit(cmd.manifest_path);

                let network = if cmd.devnet == true {
                    Some(StacksNetwork::Devnet)
                } else if cmd.testnet == true {
                    Some(StacksNetwork::Testnet)
                } else if cmd.mainnet == true {
                    Some(StacksNetwork::Mainnet)
                } else {
                    None
                };

                let result = match (&network, cmd.deployment_plan_path) {
                    (None, None) => {
                        Err(format!("{}: a flag `--devnet`, `--testnet`, `--mainnet` or `--deployment-plan-path=path/to/yaml` should be provided.", yellow!("Command usage")))
                    }
                    (Some(network), None) => {
                        let res = load_deployment_if_exists(&manifest, &network);
                        match res {
                            Some(Ok(deployment)) => {
                                println!(
                                    "{}: using existing deployments/default.{}-plan.yaml",
                                    yellow!("note"),
                                    format!("{:?}", network).to_lowercase(),
                                );
                                Ok(deployment)
                            }
                            Some(Err(e)) => Err(e),
                            None => {
                                let default_deployment_path = get_default_deployment_path(&manifest, &network);
                                let (deployment, _) = match generate_default_deployment(&manifest, &network) {
                                    Ok(deployment) => deployment,
                                    Err(message) => {
                                        println!("{}", red!(message));
                                        std::process::exit(1);
                                    }
                                };
                                let res = write_deployment(&deployment, &default_deployment_path, true);
                                if let Err(message) = res {
                                    Err(message)
                                } else {
                                    let mut relative_path = PathBuf::from("deployments");
                                    relative_path.push(default_deployment_path.file_name().unwrap());
                                    println!("{} {}", green!("Generated file"), relative_path.display());
                                    Ok(deployment)
                                }
                            }
                        }
                    }
                    (None, Some(deployment_plan_path)) => {
                        let deployment_path = get_absolute_deployment_path(&manifest, &deployment_plan_path);
                        load_deployment(&manifest, &deployment_path)
                    }
                    (_, _) => unreachable!()
                };

                let deployment = match result {
                    Ok(deployment) => deployment,
                    Err(e) => {
                        println!("{}", e);
                        std::process::exit(1);
                    }
                };

                let contracts_ids = deployment
                    .contracts
                    .keys()
                    .map(|contract_id| contract_id.to_string())
                    .collect::<Vec<_>>();
                let node_url = deployment.node.clone().unwrap();

                println!(
                    "The following deployment plan will be applied:\n{}\n\n{}",
                    deployment.get_synthesis(),
                    yellow!("Continue [Y/n]?")
>>>>>>> d8cf6c25
                );
                let mut buffer = String::new();
                std::io::stdin().read_line(&mut buffer).unwrap();
                if !buffer.starts_with("Y") || !buffer.starts_with("") {
                    println!("Deployment aborted");
                    std::process::exit(1);
                }

                let (command_tx, command_rx) = std::sync::mpsc::channel();
                let (event_tx, event_rx) = std::sync::mpsc::channel();
                let manifest_moved = manifest.clone();

                if manifest.project.telemetry {
                    #[cfg(feature = "telemetry")]
                    telemetry_report_event(DeveloperUsageEvent::ProtocolPublished(
                        DeveloperUsageDigest::new(
                            &manifest.project.name,
                            &manifest.project.authors,
                        ),
                        deployment.network.clone(),
                    ));
                }

                std::thread::spawn(move || {
                    let manifest = manifest_moved;
                    apply_on_chain_deployment(&manifest, deployment, event_tx, command_rx, true);
                });

                let _ = command_tx.send(DeploymentCommand::Start);

                if cmd.no_dashboard {
                    loop {
                        let cmd = match event_rx.recv() {
                            Ok(cmd) => cmd,
                            Err(_e) => break,
                        };
                        match cmd {
                            DeploymentEvent::Interrupted(message) => {
                                println!("{} Error deploying contracts: {}", red!("x"), message);
                                break;
                            }
                            DeploymentEvent::ContractUpdate(update) => {
                                println!(
                                    "{} {:?} {}",
                                    blue!("➡"),
                                    update.status,
                                    update.contract_id
                                );
                            }
                            DeploymentEvent::ProtocolDeployed => {
                                println!(
                                    "{} Contracts successfully deployed on {:?}",
                                    green!("✔"),
                                    network.unwrap()
                                );
                                break;
                            }
                        }
                    }
                } else {
                    let res = deployment::start_ui(&node_url, event_rx, contracts_ids);
                    match res {
                        Ok(()) => println!(
                            "{} Contracts successfully deployed on {:?}",
                            green!("✔"),
                            network.unwrap()
                        ),
                        Err(message) => {
                            println!("{} Error deploying contracts: {}", red!("x"), message)
                        }
                    }
                }
            }
        },
        Command::Contracts(subcommand) => match subcommand {
            Contracts::NewContract(cmd) => {
                let manifest = load_manifest_or_exit(cmd.manifest_path);

                let changes =
                    generate::get_changes_for_new_contract(&manifest.path, cmd.name, None, true);
                if !execute_changes(changes) {
                    std::process::exit(1);
                }
                if hints_enabled {
                    display_post_check_hint();
                }
            }
            Contracts::Requirement(cmd) => {
                let manifest = load_manifest_or_exit(cmd.manifest_path);

                let change = TOMLEdition {
                    comment: format!(
                        "Adding {} as a requirement to Clarinet.toml",
                        cmd.contract_id
                    ),
                    manifest_path: manifest.path.clone(),
                    contracts_to_add: HashMap::new(),
                    requirements_to_add: vec![RequirementConfig {
                        contract_id: cmd.contract_id.clone(),
                    }],
                };
                if !execute_changes(vec![Changes::EditTOML(change)]) {
                    std::process::exit(1);
                }
                if hints_enabled {
                    display_post_check_hint();
                }
            }
        },
        Command::Console(cmd) => {
            let manifest = load_manifest_or_exit(cmd.manifest_path);

            let (res, _, artifacts) = match cmd.deployment_plan_path {
                None => {
                    let res = load_deployment_if_exists(&manifest, &StacksNetwork::Simnet);
                    match res {
                        Some(Ok(deployment)) => {
                            println!(
                                "{}: using deployments/default.simnet-plan.yaml",
                                yellow!("note")
                            );
                            (Ok(deployment), None, None)
                        }
                        Some(Err(e)) => {
                            println!(
                                "{}: loading deployments/default.simnet-plan.yaml failed with error: {}",
                                red!("error"),
                                e
                            );
                            std::process::exit(1);
                        }
                        None => {
                            match generate_default_deployment(&manifest, &StacksNetwork::Simnet) {
                                Ok((deployment, artifacts)) => {
                                    (Ok(deployment), None, Some(artifacts))
                                }
                                Err(e) => (Err(e), None, None),
                            }
                        }
                    }
                }
                Some(path) => {
                    let deployment_path = get_absolute_deployment_path(&manifest, &path);
                    let deployment = load_deployment(&manifest, &deployment_path);
                    (
                        deployment,
                        Some(format!("{}", deployment_path.display())),
                        None,
                    )
                }
            };

<<<<<<< HEAD
                let network = if deploy.devnet == true {
                    StacksNetwork::Devnet
                } else if deploy.testnet == true {
                    StacksNetwork::Testnet
                } else if deploy.mainnet == true {
                    StacksNetwork::Mainnet
                } else {
                    panic!(
                        "Target deployment must be specified with --devnet, --testnet or --mainnet"
                    )
                };
                let project_manifest =
                    match publish_all_contracts(&manifest_path, &network, true, 30, None, None) {
                        Ok((results, project_manifest)) => {
                            println!("{}", results.join("\n"));
                            project_manifest
                        }
                        Err(results) => {
                            println!("{}", results.join("\n"));
                            return;
                        }
                    };
                if project_manifest.project.telemetry {
                    #[cfg(feature = "telemetry")]
                    telemetry_report_event(DeveloperUsageEvent::ContractPublished(
                        DeveloperUsageDigest::new(
                            &project_manifest.project.name,
                            &project_manifest.project.authors,
                        ),
                        network,
                    ));
                }
            }
        },
        Command::Console(cmd) => {
            let manifest_path = get_manifest_path_or_exit(cmd.manifest_path);
            let start_repl = true;
            let (session, project_manifest) =
                match load_session(&manifest_path, start_repl, &StacksNetwork::Devnet) {
                    Ok((session, _, project_manifest, _)) => (Some(session), project_manifest),
                    Err((project_manifest, e)) => {
                        println!("{}: Unable to start REPL: {}", red!("error"), e);
                        (None, project_manifest)
                    }
                };
=======
            let deployment = match res {
                Ok(deployment) => deployment,
                Err(e) => {
                    println!("{}: {}", red!("error"), e);
                    process::exit(1);
                }
            };

            let contracts_asts = artifacts.and_then(|a| Some(a.asts));
            let (session, _) =
                setup_session_with_deployment(&manifest, &deployment, contracts_asts);
            let mut terminal = Terminal::load(session);
            terminal.start();

>>>>>>> d8cf6c25
            if hints_enabled {
                display_post_console_hint();
            }

            // Report telemetry
            if manifest.project.telemetry {
                #[cfg(feature = "telemetry")]
                telemetry_report_event(DeveloperUsageEvent::PokeExecuted(
                    DeveloperUsageDigest::new(&manifest.project.name, &manifest.project.authors),
                ));

                #[cfg(feature = "telemetry")]
                let mut debug_count = 0;
                for command in terminal.session.executed {
                    if command.starts_with("::debug") {
                        debug_count += 1;
                    }
                }
                if debug_count > 0 {
                    telemetry_report_event(DeveloperUsageEvent::DebugStarted(
                        DeveloperUsageDigest::new(
                            &manifest.project.name,
                            &manifest.project.authors,
                        ),
                        debug_count,
                    ));
                }
            }
        }
        Command::Check(cmd) if cmd.file.is_some() => {
            let file = cmd.file.unwrap();
            let mut settings = repl::SessionSettings::default();
            settings.repl_settings.analysis.enable_all_passes();

            let mut session = repl::Session::new(settings.clone());
            let code = match fs::read_to_string(&file) {
                Ok(code) => code,
                _ => {
                    println!("{}: unable to read file: '{}'", red!("error"), file);
                    std::process::exit(1);
                }
            };
            let contract_id = QualifiedContractIdentifier::transient();
            let (ast, mut diagnostics, mut success) = session.interpreter.build_ast(
                contract_id.clone(),
                code.clone(),
                settings.repl_settings.parser_version,
            );
            let (annotations, mut annotation_diagnostics) =
                session.interpreter.collect_annotations(&ast, &code);
            diagnostics.append(&mut annotation_diagnostics);

            let mut contract_analysis =
                ContractAnalysis::new(contract_id, ast.expressions, LimitedCostTracker::new_free());
            let mut analysis_db = AnalysisDatabase::new(&mut session.interpreter.datastore);
            let mut analysis_diagnostics = match analysis::run_analysis(
                &mut contract_analysis,
                &mut analysis_db,
                &annotations,
                &settings.repl_settings.analysis,
            ) {
                Ok(diagnostics) => diagnostics,
                Err(diagnostics) => {
                    success = false;
                    diagnostics
                }
            };
            diagnostics.append(&mut analysis_diagnostics);

            let lines = code.lines();
            let formatted_lines: Vec<String> = lines.map(|l| l.to_string()).collect();
            for d in diagnostics {
                for line in d.output(&file, &formatted_lines) {
                    println!("{}", line);
                }
            }

            if success {
                println!("{} Syntax of contract successfully checked", green!("✔"),);
                return;
            } else {
                std::process::exit(1);
            }
        }
        Command::Check(cmd) => {
<<<<<<< HEAD
            let manifest_path = get_manifest_path_or_exit(cmd.manifest_path);
            let start_repl = false;
            let project_manifest =
                match load_session(&manifest_path, start_repl, &StacksNetwork::Devnet) {
                    Err((_, e)) => {
                        println!("{}", e);
                        return;
                    }
                    Ok((session, _, manifest, output)) => {
                        if let Some(message) = output {
                            println!("{}", message);
                        }
                        println!(
                            "{} Syntax of {} contract(s) successfully checked",
                            green!("✔"),
                            session.settings.initial_contracts.len()
                        );
                        manifest
                    }
                };
=======
            let manifest = load_manifest_or_exit(cmd.manifest_path);

            let (res, _, artifacts) = match cmd.deployment_plan_path {
                None => {
                    let res = load_deployment_if_exists(&manifest, &StacksNetwork::Simnet);
                    match res {
                        Some(Ok(deployment)) => {
                            println!(
                                "{}: using deployments/default.simnet-plan.yaml",
                                yellow!("note")
                            );
                            (Ok(deployment), None, None)
                        }
                        Some(Err(e)) => {
                            println!(
                                "{}: loading deployments/default.simnet-plan.yaml failed with error: {}",
                                red!("error"),
                                e
                            );
                            std::process::exit(1);
                        }
                        None => {
                            match generate_default_deployment(&manifest, &StacksNetwork::Simnet) {
                                Ok((deployment, artifacts)) => {
                                    (Ok(deployment), None, Some(artifacts))
                                }
                                Err(e) => (Err(e), None, None),
                            }
                        }
                    }
                }
                Some(path) => {
                    let deployment_path = get_absolute_deployment_path(&manifest, &path);
                    let deployment = load_deployment(&manifest, &deployment_path);
                    (
                        deployment,
                        Some(format!("{}", deployment_path.display())),
                        None,
                    )
                }
            };

            let deployment = match res {
                Ok(deployment) => deployment,
                Err(e) => {
                    println!("{}: {}", red!("error"), e);
                    process::exit(1);
                }
            };

            let contracts_asts = artifacts.and_then(|a| Some(a.asts));
            let (_, results) =
                setup_session_with_deployment(&manifest, &deployment, contracts_asts);
            let mut success = 0;
            let mut warnings = 0;
            let mut errors = 0;
            let mut contracts_checked = 0;
            let mut outputs = vec![];
            for (contract_id, result) in results.into_iter() {
                contracts_checked += 1;
                match result {
                    Ok(result) => {
                        if result.diagnostics.is_empty() {
                            success += 1;
                            continue;
                        }

                        let (source, contract_path) = deployment
                            .contracts
                            .get(&contract_id)
                            .expect("unable to retrieve contract");

                        let lines = source.lines();
                        let formatted_lines: Vec<String> = lines.map(|l| l.to_string()).collect();

                        for diagnostic in result.diagnostics {
                            match diagnostic.level {
                                Level::Error => {
                                    errors += 1;
                                    outputs.push(format!(
                                        "{}: {}",
                                        red!("error"),
                                        diagnostic.message
                                    ));
                                }
                                Level::Warning => {
                                    warnings += 1;
                                    outputs.push(format!(
                                        "{}: {}",
                                        yellow!("warning"),
                                        diagnostic.message
                                    ));
                                }
                                Level::Note => {
                                    outputs.push(format!(
                                        "{}: {}",
                                        green!("note:"),
                                        diagnostic.message
                                    ));
                                    outputs.append(&mut diagnostic.output_code(&formatted_lines));
                                    continue;
                                }
                            }
                            if let Some(span) = diagnostic.spans.first() {
                                outputs.push(format!(
                                    "{} {}:{}:{}",
                                    blue!("-->"),
                                    contract_path,
                                    span.start_line,
                                    span.start_column
                                ));
                            }
                            outputs.append(&mut diagnostic.output_code(&formatted_lines));

                            if let Some(suggestion) = diagnostic.suggestion {
                                outputs.push(format!("{}", suggestion));
                            }
                        }
                    }
                    Err(diagnostics) => {
                        let (source, contract_path) = deployment
                            .contracts
                            .get(&contract_id)
                            .expect("unable to retrieve contract");
                        let lines = source.lines();
                        let formatted_lines: Vec<String> = lines.map(|l| l.to_string()).collect();

                        for diagnostic in diagnostics {
                            match diagnostic.level {
                                Level::Error => {
                                    errors += 1;
                                    outputs.push(format!(
                                        "{}: {}",
                                        red!("error"),
                                        diagnostic.message
                                    ));
                                }
                                Level::Warning => {
                                    warnings += 1;
                                    outputs.push(format!(
                                        "{}: {}",
                                        yellow!("warning"),
                                        diagnostic.message
                                    ));
                                }
                                Level::Note => {
                                    outputs.push(format!(
                                        "{}: {}",
                                        green!("note:"),
                                        diagnostic.message
                                    ));
                                    outputs.append(&mut diagnostic.output_code(&formatted_lines));
                                    continue;
                                }
                            }
                            if let Some(span) = diagnostic.spans.first() {
                                outputs.push(format!(
                                    "{} {}:{}:{}",
                                    blue!("-->"),
                                    contract_path,
                                    span.start_line,
                                    span.start_column
                                ));
                            }
                            outputs.append(&mut diagnostic.output_code(&formatted_lines));

                            if let Some(suggestion) = diagnostic.suggestion {
                                outputs.push(format!("{}", suggestion));
                            }
                        }
                    }
                }
            }
            if !outputs.is_empty() {
                println!("{}\n", outputs.join("\n"));
            }
            if warnings > 0 {
                println!(
                    "{} {} detected",
                    yellow!("!"),
                    pluralize!(warnings, "warning")
                );
            }
            if errors > 0 {
                println!("{} {} detected", red!("x"), pluralize!(errors, "error"));
            } else {
                println!(
                    "{} {} checked, {} successfully validated",
                    green!("✔"),
                    pluralize!(contracts_checked, "contract"),
                    success
                );
            }

>>>>>>> d8cf6c25
            if hints_enabled {
                display_post_check_hint();
            }
            if manifest.project.telemetry {
                #[cfg(feature = "telemetry")]
                telemetry_report_event(DeveloperUsageEvent::CheckExecuted(
                    DeveloperUsageDigest::new(&manifest.project.name, &manifest.project.authors),
                ));
            }
        }
        Command::Test(cmd) => {
<<<<<<< HEAD
            let manifest_path = get_manifest_path_or_exit(cmd.manifest_path);
            let start_repl = false;
            let res = load_session(&manifest_path, start_repl, &StacksNetwork::Devnet);
            let (session, project_manifest) = match res {
                Ok((session, _, manifest, output)) => {
                    if let Some(message) = output {
                        println!("{}", message);
=======
            let manifest = load_manifest_or_exit(cmd.manifest_path);

            let (res, deployment_path, artifacts) = match cmd.deployment_plan_path {
                None => {
                    let res = load_deployment_if_exists(&manifest, &StacksNetwork::Simnet);
                    match res {
                        Some(Ok(deployment)) => {
                            println!(
                                "{}: using deployments/default.simnet-plan.yaml",
                                yellow!("note")
                            );
                            (Ok(deployment), None, None)
                        }
                        Some(Err(e)) => {
                            println!(
                                "{}: loading deployments/default.simnet-plan.yaml failed with error: {}",
                                red!("error"),
                                e
                            );
                            std::process::exit(1);
                        }
                        None => {
                            match generate_default_deployment(&manifest, &StacksNetwork::Simnet) {
                                Ok((deployment, artifacts)) => {
                                    (Ok(deployment), None, Some(artifacts))
                                }
                                Err(e) => (Err(e), None, None),
                            }
                        }
>>>>>>> d8cf6c25
                    }
                }
                Some(path) => {
                    let deployment_path = get_absolute_deployment_path(&manifest, &path);
                    let deployment = load_deployment(&manifest, &deployment_path);
                    (
                        deployment,
                        Some(format!("{}", deployment_path.display())),
                        None,
                    )
                }
            };

            let deployment = match res {
                Ok(deployment) => deployment,
                Err(e) => {
                    println!("{}: {}", red!("error"), e);
                    process::exit(1);
                }
            };

            let contracts_asts = artifacts.and_then(|a| Some(a.asts));
            let cache =
                DeploymentCache::new(&manifest, deployment, &deployment_path, contracts_asts);

            let (success, _count) = match run_scripts(
                cmd.files,
                cmd.coverage,
                cmd.costs_report,
                cmd.watch,
                true,
                false,
                &manifest,
                cache,
            ) {
                Ok(count) => (true, count),
                Err((_, count)) => (false, count),
            };
            if hints_enabled {
                display_tests_pro_tips_hint();
            }
            if manifest.project.telemetry {
                #[cfg(feature = "telemetry")]
                telemetry_report_event(DeveloperUsageEvent::TestSuiteExecuted(
                    DeveloperUsageDigest::new(&manifest.project.name, &manifest.project.authors),
                    success,
                    _count,
                ));
            }
            if !success {
                process::exit(1)
            }
        }
        Command::Run(cmd) => {
<<<<<<< HEAD
            let manifest_path = get_manifest_path_or_exit(cmd.manifest_path);
            let start_repl = false;
            let res = load_session(&manifest_path, start_repl, &StacksNetwork::Devnet);
            let session = match res {
                Ok((session, _, _, output)) => {
                    if let Some(message) = output {
                        println!("{}", message);
=======
            let manifest = load_manifest_or_exit(cmd.manifest_path);

            let (res, deployment_path, artifacts) = match cmd.deployment_plan_path {
                None => {
                    let res = load_deployment_if_exists(&manifest, &StacksNetwork::Simnet);
                    match res {
                        Some(Ok(deployment)) => {
                            println!(
                                "{}: using deployments/default.simnet-plan.yaml",
                                yellow!("note")
                            );
                            (Ok(deployment), None, None)
                        }
                        Some(Err(e)) => {
                            println!(
                                "{}: loading deployments/default.simnet-plan.yaml failed with error: {}",
                                red!("error"),
                                e
                            );
                            std::process::exit(1);
                        }
                        None => {
                            match generate_default_deployment(&manifest, &StacksNetwork::Simnet) {
                                Ok((deployment, artifacts)) => {
                                    (Ok(deployment), None, Some(artifacts))
                                }
                                Err(e) => (Err(e), None, None),
                            }
                        }
>>>>>>> d8cf6c25
                    }
                }
                Some(path) => {
                    let deployment_path = get_absolute_deployment_path(&manifest, &path);
                    let deployment = load_deployment(&manifest, &deployment_path);
                    (
                        deployment,
                        Some(format!("{}", deployment_path.display())),
                        None,
                    )
                }
            };

            let deployment = match res {
                Ok(deployment) => deployment,
                Err(e) => {
                    println!("{}: {}", red!("error"), e);
                    process::exit(1);
                }
            };

            let contracts_asts = artifacts.and_then(|a| Some(a.asts));
            let cache =
                DeploymentCache::new(&manifest, deployment, &deployment_path, contracts_asts);

            let _ = run_scripts(
                vec![cmd.script],
                false,
                false,
                false,
                cmd.allow_wallets,
                cmd.allow_disk_write,
                &manifest,
                cache,
            );
        }
        Command::Integrate(cmd) => {
            let manifest = load_manifest_or_exit(cmd.manifest_path);
            println!("Loading deployment plan");
            let result = match cmd.deployment_plan_path {
                None => {
                    let res = load_deployment_if_exists(&manifest, &StacksNetwork::Devnet);
                    match res {
                        Some(Ok(deployment)) => {
                            println!(
                                "{}: using existing deployments/default.devnet-plan.yaml",
                                yellow!("note")
                            );
                            // TODO(lgalabru): Think more about the desired DX.
                            // Compute the latest version, display differences and propose overwrite?
                            Ok(deployment)
                        }
                        Some(Err(e)) => Err(e),
                        None => {
                            let default_deployment_path =
                                get_default_deployment_path(&manifest, &StacksNetwork::Devnet);
                            let (deployment, _) = match generate_default_deployment(
                                &manifest,
                                &StacksNetwork::Devnet,
                            ) {
                                Ok(deployment) => deployment,
                                Err(message) => {
                                    println!("{}", red!(message));
                                    std::process::exit(1);
                                }
                            };
                            let res = write_deployment(&deployment, &default_deployment_path, true);
                            if let Err(message) = res {
                                Err(message)
                            } else {
                                let mut relative_path = PathBuf::from("deployments");
                                relative_path.push(default_deployment_path.file_name().unwrap());
                                println!(
                                    "{} {}",
                                    green!("Generated file"),
                                    relative_path.display()
                                );
                                Ok(deployment)
                            }
                        }
                    }
                }
                Some(deployment_plan_path) => {
                    let deployment_path =
                        get_absolute_deployment_path(&manifest, &deployment_plan_path);
                    load_deployment(&manifest, &deployment_path)
                }
            };

            let deployment = match result {
                Ok(deployment) => deployment,
                Err(e) => {
                    println!("{}", e);
                    std::process::exit(1);
                }
            };

            let devnet = DevnetOrchestrator::new(manifest, None);
            if devnet.manifest.project.telemetry {
                #[cfg(feature = "telemetry")]
                telemetry_report_event(DeveloperUsageEvent::DevnetExecuted(
                    DeveloperUsageDigest::new(
                        &devnet.manifest.project.name,
                        &devnet.manifest.project.authors,
                    ),
                ));
            }
            let _ = integrate::run_devnet(devnet, deployment, None, !cmd.no_dashboard);
            if hints_enabled {
                display_deploy_hint();
            }
        }
        Command::LSP => run_lsp(),
        Command::DAP => match super::dap::run_dap() {
            Ok(_) => (),
            Err(e) => {
                println!("{}: {}", red!("error"), e);
                process::exit(1);
            }
        },
        Command::Completions(cmd) => {
            let mut app = Opts::command();
            let file_name = cmd.shell.file_name("clarinet");
            let mut file = match File::create(file_name.clone()) {
                Ok(file) => file,
                Err(e) => {
                    println!(
                        "{}: Unable to create file {}: {}",
                        red!("error"),
                        file_name,
                        e
                    );
                    std::process::exit(1);
                }
            };
            cmd.shell.generate(&mut app, &mut file);
            println!("{} {}", green!("Created file"), file_name.clone());
            println!("Check your shell's documentation for details about using this file to enable completions for clarinet");
        }
    };
}

fn get_manifest_path(path: Option<String>) -> Option<PathBuf> {
    if let Some(path) = path {
        let manifest_path = PathBuf::from(path);
        if !manifest_path.exists() {
            return None;
        }
        Some(manifest_path)
    } else {
        let mut current_dir = env::current_dir().unwrap();
        loop {
            current_dir.push("Clarinet.toml");

            if current_dir.exists() {
                return Some(current_dir);
            }
            current_dir.pop();

            if !current_dir.pop() {
                return None;
            }
        }
    }
}

fn get_manifest_path_or_exit(path: Option<String>) -> PathBuf {
    match get_manifest_path(path) {
        Some(manifest_path) => manifest_path,
        None => {
            println!("Could not find Clarinet.toml");
            process::exit(1);
        }
    }
}

fn load_manifest_or_exit(path: Option<String>) -> ProjectManifest {
    let manifest_path = get_manifest_path_or_exit(path);
    let manifest = match ProjectManifest::from_path(&manifest_path) {
        Ok(manifest) => manifest,
        Err(message) => {
            println!(
                "{}: Syntax errors in Clarinet.toml\n{}",
                red!("error"),
                message,
            );
            process::exit(1);
        }
    };
    manifest
}

fn execute_changes(changes: Vec<Changes>) -> bool {
    let mut shared_config = None;
    let mut path = PathBuf::new();

    for mut change in changes.into_iter() {
        match change {
            Changes::AddFile(options) => {
                if let Ok(entry) = fs::metadata(&options.path) {
                    if entry.is_file() {
                        println!(
                            "{}: file already exists at path {}",
                            yellow!("warning"),
                            options.path
                        );
                        continue;
                    }
                }
                let mut file = match File::create(options.path.clone()) {
                    Ok(file) => file,
                    Err(e) => {
                        println!(
                            "{}: Unable to create file {}: {}",
                            red!("error"),
                            options.path,
                            e
                        );
                        return false;
                    }
                };
                match file.write_all(options.content.as_bytes()) {
                    Ok(_) => (),
                    Err(e) => {
                        println!(
                            "{}: Unable to write file {}: {}",
                            red!("error"),
                            options.path,
                            e
                        );
                        return false;
                    }
                };
                println!("{}", options.comment);
            }
            Changes::AddDirectory(options) => {
                match fs::create_dir_all(options.path.clone()) {
                    Ok(_) => (),
                    Err(e) => {
                        println!(
                            "{}: Unable to create directory {}: {}",
                            red!("error"),
                            options.path,
                            e
                        );
                        return false;
                    }
                };
                println!("{}", options.comment);
            }
            Changes::EditTOML(ref mut options) => {
                let mut config = match shared_config.take() {
                    Some(config) => config,
                    None => {
                        path = options.manifest_path.clone();
                        let file = match File::open(path.clone()) {
                            Ok(file) => file,
                            Err(e) => {
                                println!(
                                    "{}: Unable to open file {}: {}",
                                    red!("error"),
                                    path.to_string_lossy(),
                                    e
                                );
                                return false;
                            }
                        };
                        let mut project_manifest_file_reader = BufReader::new(file);
                        let mut project_manifest_file = vec![];
                        match project_manifest_file_reader.read_to_end(&mut project_manifest_file) {
                            Ok(_) => (),
                            Err(e) => {
                                println!("{}: Unable to read manifest file: {}", red!("error"), e);
                                return false;
                            }
                        };
                        let project_manifest_file: ProjectManifestFile =
                            match toml::from_slice(&project_manifest_file[..]) {
                                Ok(manifest) => manifest,
                                Err(e) => {
                                    println!(
                                        "{}: Failed to process manifest file: {}",
                                        red!("error"),
                                        e
                                    );
                                    return false;
                                }
                            };
                        ProjectManifest::from_project_manifest_file(project_manifest_file, &path)
                            .unwrap()
                    }
                };

                let mut requirements = match config.project.requirements.take() {
                    Some(requirements) => requirements,
                    None => vec![],
                };
                for requirement in options.requirements_to_add.drain(..) {
                    if !requirements.contains(&requirement) {
                        requirements.push(requirement);
                    }
                }
                config.project.requirements = Some(requirements);

                for (contract_name, contract_config) in options.contracts_to_add.drain() {
                    config.contracts.insert(contract_name, contract_config);
                }

                shared_config = Some(config);
                println!("{}", options.comment);
            }
        }
    }

    if let Some(config) = shared_config {
        let toml_value = match toml::Value::try_from(&config) {
            Ok(value) => value,
            Err(e) => {
                println!("{}: Failed to encode config file: {}", red!("error"), e);
                return false;
            }
        };
        let toml = format!("{}", toml_value);
        let mut file = match File::create(path.clone()) {
            Ok(file) => file,
            Err(e) => {
                println!(
                    "{}: Unable to create manifest file {}: {}",
                    red!("error"),
                    path.to_string_lossy(),
                    e
                );
                return false;
            }
        };
        match file.write_all(&toml.as_bytes()) {
            Ok(_) => (),
            Err(e) => {
                println!("{}: Unable to write to manifest file: {}", red!("error"), e);
                return false;
            }
        };
        match file.sync_all() {
            Ok(_) => (),
            Err(e) => {
                println!("{}: sync_all: {}", red!("error"), e);
                return false;
            }
        };
    }

    true
}

fn display_separator() {
    println!("{}", yellow!("----------------------------"));
}

fn display_hint_header() {
    display_separator();
    println!("{}", yellow!("Hint: what's next?"));
}

fn display_hint_footer() {
    println!(
        "{}",
        yellow!("Disable these hints with the env var CLARINET_DISABLE_HINTS=1")
    );
    display_separator();
}

fn display_post_check_hint() {
    println!("");
    display_hint_header();
    println!(
        "{}",
        yellow!("Once you are ready to write TypeScript unit tests for your contract, run the following command:\n")
    );
    println!("{}", blue!("  $ clarinet test"));
    println!(
        "{}",
        yellow!("    Run all run tests in the ./tests folder.\n")
    );
    println!("{}", yellow!("Find more information on testing with Clarinet here: https://docs.hiro.so/smart-contracts/clarinet#testing-with-the-test-harness"));
    display_hint_footer();
}

fn display_post_console_hint() {
    println!("");
    display_hint_header();
    println!(
        "{}",
        yellow!("Once your are ready to write your contracts, run the following commands:\n")
    );
    println!("{}", blue!("  $ clarinet contract new <contract-name>"));
    println!(
        "{}",
        yellow!("    Create new contract scaffolding, including test files.\n")
    );

    println!("{}", blue!("  $ clarinet check"));
    println!(
        "{}",
        yellow!("    Check contract syntax for all files in ./contracts.\n")
    );

    println!("{}", yellow!("Find more information on writing contracts with Clarinet here: https://docs.hiro.so/smart-contracts/clarinet#developing-a-clarity-smart-contract"));
    display_hint_footer();
}

fn display_tests_pro_tips_hint() {
    println!("");
    display_separator();
    println!(
        "{}",
        yellow!("Check out the pro tips to improve your testing process:\n")
    );

    println!("{}", blue!("  $ clarinet test --watch"));
    println!(
        "{}",
        yellow!("    Watch for file changes an re-run all tests.\n")
    );

    println!("{}", blue!("  $ clarinet test --costs"));
    println!(
        "{}",
        yellow!("    Run a cost analysis of the contracts covered by tests.\n")
    );

    println!("{}", blue!("  $ clarinet test --coverage"));
    println!(
        "{}",
        yellow!("    Measure test coverage with the LCOV tooling suite.\n")
    );

    println!("{}", yellow!("Once you are ready to test your contracts on a local developer network, run the following:\n"));

    println!("{}", blue!("  $ clarinet integrate"));
    println!(
        "{}",
        yellow!("    Deploy all contracts to a local dockerized blockchain setup (Devnet).\n")
    );

    println!("{}", yellow!("Find more information on testing with Clarinet here: https://docs.hiro.so/smart-contracts/clarinet#testing-with-clarinet"));
    println!("{}", yellow!("And learn more about local integration testing here: https://docs.hiro.so/smart-contracts/devnet"));
    display_hint_footer();
}

fn display_deploy_hint() {
    println!("");
    display_hint_header();
    println!(
        "{}",
        yellow!("Once your contracts are ready to be deployed, you can run the following:")
    );

    println!("{}", blue!("  $ clarinet contract publish --testnet"));
    println!(
        "{}",
        yellow!("    Deploy all contracts to the testnet network.\n")
    );

    println!("{}", blue!("  $ clarinet contract publish --mainnet"));
    println!(
        "{}",
        yellow!("    Deploy all contracts to the mainnet network.\n")
    );

    println!(
        "{}",
        yellow!("Keep in mind, you can configure networks by editing the TOML files in the ./settings folder")
    );
    println!(
        "{}",
        yellow!("Find more information on the DevNet here: https://docs.hiro.so/smart-contracts/devnet/")
    );
    display_hint_footer();
}<|MERGE_RESOLUTION|>--- conflicted
+++ resolved
@@ -1,19 +1,9 @@
-<<<<<<< HEAD
-use std::collections::{BTreeSet, HashMap};
-use std::fs::{self, File};
-use std::io::{prelude::*, BufReader, Read};
-use std::path::PathBuf;
-use std::{env, process};
-
-use crate::deployment::publish_all_contracts;
-=======
 use crate::deployment::{
     self, apply_on_chain_deployment, check_deployments, generate_default_deployment,
     get_absolute_deployment_path, get_default_deployment_path, load_deployment,
     load_deployment_if_exists, setup_session_with_deployment, write_deployment, DeploymentCommand,
     DeploymentEvent,
 };
->>>>>>> d8cf6c25
 use crate::generate::{
     self,
     changes::{Changes, TOMLEdition},
@@ -21,13 +11,8 @@
 use crate::hook::check_hooks;
 use crate::integrate::{self, DevnetOrchestrator};
 use crate::lsp::run_lsp;
-<<<<<<< HEAD
-use crate::poke::load_session;
-use crate::runnner::run_scripts;
-=======
 use crate::runnner::run_scripts;
 use crate::runnner::DeploymentCache;
->>>>>>> d8cf6c25
 use crate::types::{ProjectManifest, ProjectManifestFile, RequirementConfig, StacksNetwork};
 use clarity_repl::clarity::analysis::{AnalysisDatabase, ContractAnalysis};
 use clarity_repl::clarity::costs::LimitedCostTracker;
@@ -72,15 +57,12 @@
     /// Subcommands for working with contracts
     #[clap(subcommand, name = "contracts")]
     Contracts(Contracts),
-<<<<<<< HEAD
     /// Subcommands for working with hooks
     #[clap(subcommand, name = "hooks")]
     Hooks(Hooks),
-=======
     /// Subcommands for working with deployments
     #[clap(subcommand, name = "deployments")]
     Deployments(Deployments),
->>>>>>> d8cf6c25
     /// Load contracts in a REPL for an interactive session
     #[clap(name = "console", aliases = &["poke"], bin_name = "console")]
     Console(Console),
@@ -220,7 +202,6 @@
 }
 
 #[derive(Parser, PartialEq, Clone, Debug)]
-<<<<<<< HEAD
 struct NewHook {
     /// Hook's name
     pub name: String,
@@ -244,7 +225,9 @@
     /// Path to Clarinet.toml
     #[clap(long = "manifest-path")]
     pub manifest_path: Option<String>,
-=======
+}
+
+#[derive(Parser, PartialEq, Clone, Debug)]
 struct ApplyDeployment {
     /// Apply default deployment settings/default.devnet-plan.toml
     #[clap(
@@ -285,7 +268,6 @@
     /// Display streams of logs instead of terminal UI dashboard
     #[clap(long = "no-dashboard")]
     pub no_dashboard: bool,
->>>>>>> d8cf6c25
 }
 
 #[derive(Parser, PartialEq, Clone, Debug)]
@@ -461,47 +443,6 @@
                 )));
             }
         }
-<<<<<<< HEAD
-        Command::Hooks(subcommand) => match subcommand {
-            Hooks::NewHook(cmd) => {
-                let manifest_path = get_manifest_path_or_exit(cmd.manifest_path);
-
-                // let changes = generate::get_changes_for_new_contract(
-                //     manifest_path,
-                //     new_contract.name,
-                //     None,
-                //     true,
-                //     vec![],
-                // );
-                // if !execute_changes(changes) {
-                //     std::process::exit(1);
-                // }
-                // if hints_enabled {
-                //     display_post_check_hint();
-                // }
-            }
-            Hooks::CheckHooks(cmd) => {
-                let manifest_path = get_manifest_path_or_exit(cmd.manifest_path);
-                // Ensure that all the hooks can correctly be deserialized.
-                println!("Checking hooks");
-                let _ = check_hooks(&manifest_path, cmd.output_json);
-            }
-            Hooks::DeployHooks(cmd) => {
-                let manifest_path = get_manifest_path_or_exit(cmd.manifest_path);
-                // Deploy hooks
-            }
-        },
-        Command::Contracts(subcommand) => match subcommand {
-            Contracts::NewContract(new_contract) => {
-                let manifest_path = get_manifest_path_or_exit(new_contract.manifest_path);
-
-                let changes = generate::get_changes_for_new_contract(
-                    manifest_path,
-                    new_contract.name,
-                    None,
-                    true,
-                    vec![],
-=======
         Command::Deployments(subcommand) => match subcommand {
             Deployments::CheckDeployments(cmd) => {
                 let manifest = load_manifest_or_exit(cmd.manifest_path);
@@ -620,7 +561,6 @@
                     "The following deployment plan will be applied:\n{}\n\n{}",
                     deployment.get_synthesis(),
                     yellow!("Continue [Y/n]?")
->>>>>>> d8cf6c25
                 );
                 let mut buffer = String::new();
                 std::io::stdin().read_line(&mut buffer).unwrap();
@@ -693,6 +633,35 @@
                         }
                     }
                 }
+            }
+        },
+        Command::Hooks(subcommand) => match subcommand {
+            Hooks::NewHook(cmd) => {
+                let manifest_path = get_manifest_path_or_exit(cmd.manifest_path);
+
+                // let changes = generate::get_changes_for_new_contract(
+                //     manifest_path,
+                //     new_contract.name,
+                //     None,
+                //     true,
+                //     vec![],
+                // );
+                // if !execute_changes(changes) {
+                //     std::process::exit(1);
+                // }
+                // if hints_enabled {
+                //     display_post_check_hint();
+                // }
+            }
+            Hooks::CheckHooks(cmd) => {
+                let manifest_path = get_manifest_path_or_exit(cmd.manifest_path);
+                // Ensure that all the hooks can correctly be deserialized.
+                println!("Checking hooks");
+                let _ = check_hooks(&manifest_path, cmd.output_json);
+            }
+            Hooks::DeployHooks(cmd) => {
+                let manifest_path = get_manifest_path_or_exit(cmd.manifest_path);
+                // Deploy hooks
             }
         },
         Command::Contracts(subcommand) => match subcommand {
@@ -773,53 +742,6 @@
                 }
             };
 
-<<<<<<< HEAD
-                let network = if deploy.devnet == true {
-                    StacksNetwork::Devnet
-                } else if deploy.testnet == true {
-                    StacksNetwork::Testnet
-                } else if deploy.mainnet == true {
-                    StacksNetwork::Mainnet
-                } else {
-                    panic!(
-                        "Target deployment must be specified with --devnet, --testnet or --mainnet"
-                    )
-                };
-                let project_manifest =
-                    match publish_all_contracts(&manifest_path, &network, true, 30, None, None) {
-                        Ok((results, project_manifest)) => {
-                            println!("{}", results.join("\n"));
-                            project_manifest
-                        }
-                        Err(results) => {
-                            println!("{}", results.join("\n"));
-                            return;
-                        }
-                    };
-                if project_manifest.project.telemetry {
-                    #[cfg(feature = "telemetry")]
-                    telemetry_report_event(DeveloperUsageEvent::ContractPublished(
-                        DeveloperUsageDigest::new(
-                            &project_manifest.project.name,
-                            &project_manifest.project.authors,
-                        ),
-                        network,
-                    ));
-                }
-            }
-        },
-        Command::Console(cmd) => {
-            let manifest_path = get_manifest_path_or_exit(cmd.manifest_path);
-            let start_repl = true;
-            let (session, project_manifest) =
-                match load_session(&manifest_path, start_repl, &StacksNetwork::Devnet) {
-                    Ok((session, _, project_manifest, _)) => (Some(session), project_manifest),
-                    Err((project_manifest, e)) => {
-                        println!("{}: Unable to start REPL: {}", red!("error"), e);
-                        (None, project_manifest)
-                    }
-                };
-=======
             let deployment = match res {
                 Ok(deployment) => deployment,
                 Err(e) => {
@@ -834,7 +756,6 @@
             let mut terminal = Terminal::load(session);
             terminal.start();
 
->>>>>>> d8cf6c25
             if hints_enabled {
                 display_post_console_hint();
             }
@@ -920,28 +841,6 @@
             }
         }
         Command::Check(cmd) => {
-<<<<<<< HEAD
-            let manifest_path = get_manifest_path_or_exit(cmd.manifest_path);
-            let start_repl = false;
-            let project_manifest =
-                match load_session(&manifest_path, start_repl, &StacksNetwork::Devnet) {
-                    Err((_, e)) => {
-                        println!("{}", e);
-                        return;
-                    }
-                    Ok((session, _, manifest, output)) => {
-                        if let Some(message) = output {
-                            println!("{}", message);
-                        }
-                        println!(
-                            "{} Syntax of {} contract(s) successfully checked",
-                            green!("✔"),
-                            session.settings.initial_contracts.len()
-                        );
-                        manifest
-                    }
-                };
-=======
             let manifest = load_manifest_or_exit(cmd.manifest_path);
 
             let (res, _, artifacts) = match cmd.deployment_plan_path {
@@ -1136,7 +1035,6 @@
                 );
             }
 
->>>>>>> d8cf6c25
             if hints_enabled {
                 display_post_check_hint();
             }
@@ -1148,15 +1046,6 @@
             }
         }
         Command::Test(cmd) => {
-<<<<<<< HEAD
-            let manifest_path = get_manifest_path_or_exit(cmd.manifest_path);
-            let start_repl = false;
-            let res = load_session(&manifest_path, start_repl, &StacksNetwork::Devnet);
-            let (session, project_manifest) = match res {
-                Ok((session, _, manifest, output)) => {
-                    if let Some(message) = output {
-                        println!("{}", message);
-=======
             let manifest = load_manifest_or_exit(cmd.manifest_path);
 
             let (res, deployment_path, artifacts) = match cmd.deployment_plan_path {
@@ -1186,7 +1075,6 @@
                                 Err(e) => (Err(e), None, None),
                             }
                         }
->>>>>>> d8cf6c25
                     }
                 }
                 Some(path) => {
@@ -1241,15 +1129,6 @@
             }
         }
         Command::Run(cmd) => {
-<<<<<<< HEAD
-            let manifest_path = get_manifest_path_or_exit(cmd.manifest_path);
-            let start_repl = false;
-            let res = load_session(&manifest_path, start_repl, &StacksNetwork::Devnet);
-            let session = match res {
-                Ok((session, _, _, output)) => {
-                    if let Some(message) = output {
-                        println!("{}", message);
-=======
             let manifest = load_manifest_or_exit(cmd.manifest_path);
 
             let (res, deployment_path, artifacts) = match cmd.deployment_plan_path {
@@ -1279,7 +1158,6 @@
                                 Err(e) => (Err(e), None, None),
                             }
                         }
->>>>>>> d8cf6c25
                     }
                 }
                 Some(path) => {
