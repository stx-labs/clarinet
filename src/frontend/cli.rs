use std::collections::HashMap;
use std::fs::{self, File};
use std::io::{prelude::*, BufReader, Read};
use std::path::PathBuf;
use std::{env, process};

use crate::generate::{
    self,
    changes::{Changes, TOMLEdition},
};
use crate::integrate::{self, DevnetOrchestrator};
use crate::poke::load_session;
use crate::publish::{publish_all_contracts, Network};
use crate::test::run_scripts;
use crate::types::{MainConfig, MainConfigFile, RequirementConfig};
use clarity_repl::repl::{self, OutputMode};

use clap::Clap;
use toml;

#[derive(Clap)]
#[clap(version = option_env!("CARGO_PKG_VERSION").expect("Unable to detect version"))]
struct Opts {
    #[clap(subcommand)]
    command: Command,
}

#[derive(Clap)]
enum Command {
    /// Create and scaffold a new project
    #[clap(name = "new")]
    New(GenerateProject),
    /// Contract subcommand
    #[clap(name = "contract")]
    Contract(Contract),
    /// Load contracts in a REPL for interactions
    #[clap(name = "poke")]
    Poke(Poke),
    #[clap(name = "console")]
    Console(Poke),
    /// Execute test suite
    #[clap(name = "test")]
    Test(Test),
    /// Check contracts syntax
    #[clap(name = "check")]
    Check(Check),
    /// Publish contracts on chain
    #[clap(name = "publish")]
    Publish(Publish),
    /// Execute Clarinet Extension
    #[clap(name = "run")]
    Run(Run),
    /// Work on contracts integration
    #[clap(name = "integrate")]
    Integrate(Integrate),
}

#[derive(Clap)]
enum Contract {
    /// New contract subcommand
    #[clap(name = "new")]
    NewContract(NewContract),
    /// Import contract subcommand
    #[clap(name = "requirement")]
    LinkContract(LinkContract),
    /// Fork contract subcommand
    #[clap(name = "fork")]
    ForkContract(ForkContract),
}

#[derive(Clap)]
struct GenerateProject {
    /// Project's name
    pub name: String,
}

#[derive(Clap)]
struct NewContract {
    /// Contract's name
    pub name: String,
    /// Path to Clarinet.toml
    #[clap(long = "manifest-path")]
    pub manifest_path: Option<String>,
}

#[derive(Clap)]
struct LinkContract {
    /// Contract id
    pub contract_id: String,
    /// Path to Clarinet.toml
    #[clap(long = "manifest-path")]
    pub manifest_path: Option<String>,
}

#[derive(Clap, Debug)]
struct ForkContract {
    /// Contract id
    pub contract_id: String,
    /// Path to Clarinet.toml
    #[clap(long = "manifest-path")]
    pub manifest_path: Option<String>,
    // /// Fork contract and all its dependencies
    // #[clap(short = 'r')]
    // pub recursive: bool,
}

#[derive(Clap)]
struct Poke {
    /// Path to Clarinet.toml
    #[clap(long = "manifest-path")]
    pub manifest_path: Option<String>,
    /// Output format
    #[clap(short = 'o', long = "output", default_value = "console")]
    pub output_mode: OutputMode,
}

#[derive(Clap)]
struct Integrate {
    /// Path to Clarinet.toml
    #[clap(long = "manifest-path")]
    pub manifest_path: Option<String>,
    /// Display streams of logs instead of terminal UI dashboard
    #[clap(long = "no-dashboard")]
    pub no_dashboard: bool,
}

#[derive(Clap)]
struct Test {
    /// Generate coverage
    #[clap(long = "coverage")]
    pub coverage: bool,
    /// Path to Clarinet.toml
    #[clap(long = "manifest-path")]
    pub manifest_path: Option<String>,
    /// Relaunch tests on updates
    #[clap(long = "watch")]
    pub watch: bool,
    /// Output format
    #[clap(short = 'o', long = "output", default_value = "console")]
    pub output_mode: OutputMode,
    /// Files to includes
    pub files: Vec<String>,
}

#[derive(Clap)]
struct Run {
    /// Script to run
    pub script: String,
    /// Path to Clarinet.toml
    #[clap(long = "manifest-path")]
    pub manifest_path: Option<String>,
    /// Allow access to wallets
    #[clap(long = "allow-wallets")]
    pub allow_wallets: bool,
<<<<<<< HEAD
    /// Output format
    #[clap(short = 'o', long = "output", default_value = "console")]
    pub output_mode: OutputMode,
=======
    /// Allow write access to disk
    #[clap(long = "allow-write")]
    pub allow_disk_write: bool,
    /// Allow read access to disk
    #[clap(long = "allow-read")]
    pub allow_disk_read: bool,
>>>>>>> 21b91e52
}

#[derive(Clap)]
struct Publish {
    /// Deploy contracts on devnet, using settings/Devnet.toml
    #[clap(
        long = "devnet",
        conflicts_with = "testnet",
        conflicts_with = "mainnet"
    )]
    pub devnet: bool,
    /// Deploy contracts on testnet, using settings/Testnet.toml
    #[clap(
        long = "testnet",
        conflicts_with = "devnet",
        conflicts_with = "mainnet"
    )]
    pub testnet: bool,
    /// Deploy contracts on mainnet, using settings/Mainnet.toml
    #[clap(
        long = "testnet",
        conflicts_with = "testnet",
        conflicts_with = "devnet"
    )]
    pub mainnet: bool,
    /// Path to Clarinet.toml
    #[clap(long = "manifest-path")]
    pub manifest_path: Option<String>,
}

#[derive(Clap)]
struct Check {
    /// Path to Clarinet.toml
    #[clap(long = "manifest-path")]
    pub manifest_path: Option<String>,
}

pub fn main() {
    let opts: Opts = Opts::parse();

    match opts.command {
        Command::New(project_opts) => {
            let current_path = {
                let current_dir = env::current_dir().expect("Unable to read current directory");
                current_dir.to_str().unwrap().to_owned()
            };

            let changes = generate::get_changes_for_new_project(current_path, project_opts.name);
            execute_changes(changes);
        }
        Command::Contract(subcommand) => match subcommand {
            Contract::NewContract(new_contract) => {
                let manifest_path = get_manifest_path_or_exit(new_contract.manifest_path);

                let changes = generate::get_changes_for_new_contract(
                    manifest_path,
                    new_contract.name,
                    None,
                    true,
                    vec![],
                );
                execute_changes(changes);
            }
            Contract::LinkContract(required_contract) => {
                let manifest_path = get_manifest_path_or_exit(required_contract.manifest_path);

                let change = TOMLEdition {
                    comment: format!(
                        "Adding {} as a requirement to Clarinet.toml",
                        required_contract.contract_id
                    ),
                    manifest_path,
                    contracts_to_add: HashMap::new(),
                    requirements_to_add: vec![RequirementConfig {
                        contract_id: required_contract.contract_id.clone(),
                    }],
                };
                execute_changes(vec![Changes::EditTOML(change)]);
            }
            Contract::ForkContract(fork_contract) => {
                let manifest_path = get_manifest_path_or_exit(fork_contract.manifest_path);

                println!(
                    "Resolving {} and its dependencies...",
                    fork_contract.contract_id
                );

                let settings = repl::SessionSettings::default();
                let mut session = repl::Session::new(settings);

                let rt = tokio::runtime::Builder::new_current_thread()
                    .enable_io()
                    .enable_time()
                    .max_blocking_threads(32)
                    .build()
                    .unwrap();

                let res = rt.block_on(session.resolve_link(&repl::settings::InitialLink {
                    contract_id: fork_contract.contract_id.clone(),
                    stacks_node_addr: None,
                    cache: None,
                }));
                let contracts = res.unwrap();
                let mut changes = vec![];
                for (contract_id, code, deps) in contracts.into_iter() {
                    let components: Vec<&str> = contract_id.split('.').collect();
                    let contract_name = components.last().unwrap();

                    if &contract_id == &fork_contract.contract_id {
                        let mut change_set = generate::get_changes_for_new_contract(
                            manifest_path.clone(),
                            contract_name.to_string(),
                            Some(code),
                            false,
                            vec![],
                        );
                        changes.append(&mut change_set);

                        for dep in deps.iter() {
                            let mut change_set = generate::get_changes_for_new_link(
                                manifest_path.clone(),
                                dep.clone(),
                                None,
                            );
                            changes.append(&mut change_set);
                        }
                    }
                }
                execute_changes(changes);
            }
        },
        Command::Poke(cmd) | Command::Console(cmd) => {
            let manifest_path = get_manifest_path_or_exit(cmd.manifest_path);
            let start_repl = true;
            load_session(manifest_path, start_repl, Network::Devnet, cmd.output_mode).expect("Unable to start REPL");
        }
        Command::Check(cmd) => {
            let manifest_path = get_manifest_path_or_exit(cmd.manifest_path);
            let start_repl = false;
            let res = load_session(manifest_path, start_repl, Network::Devnet, OutputMode::Console);
            if let Err(e) = res {
                println!("{}", e);
                return;
            }
        }
        Command::Test(cmd) => {
            // println!("cmd.output_mode: {:?}",cmd.output_mode);
            let manifest_path = get_manifest_path_or_exit(cmd.manifest_path);
            let start_repl = false;
<<<<<<< HEAD
            let res = load_session(manifest_path.clone(), start_repl, Network::Devnet, cmd.output_mode);
            if let Err(e) = res {
                println!("{}", e);
                return;
            }
            run_tests(cmd.files, cmd.coverage, cmd.watch, true, manifest_path);
=======
            let res = load_session(manifest_path.clone(), start_repl, Network::Devnet);
            let session = match res {
                Ok(session) => session,
                Err(e) => {
                    println!("{}", e);
                    return;
                }
            };
            run_scripts(
                cmd.files,
                cmd.coverage,
                cmd.watch,
                true,
                false,
                manifest_path,
                Some(session),
            );
>>>>>>> 21b91e52
        }
        Command::Run(cmd) => {
            let manifest_path = get_manifest_path_or_exit(cmd.manifest_path);
            let start_repl = false;
<<<<<<< HEAD
            let res = load_session(manifest_path.clone(), start_repl, Network::Devnet, cmd.output_mode);
            if let Err(e) = res {
                println!("{}", e);
                return;
            }
            run_tests(
=======
            let res = load_session(manifest_path.clone(), start_repl, Network::Devnet);
            let session = match res {
                Ok(session) => session,
                Err(e) => {
                    println!("{}", e);
                    return;
                }
            };
            run_scripts(
>>>>>>> 21b91e52
                vec![cmd.script],
                false,
                false,
                cmd.allow_wallets,
                cmd.allow_disk_write,
                manifest_path,
                Some(session),
            );
        }
        Command::Publish(deploy) => {
            let manifest_path = get_manifest_path_or_exit(deploy.manifest_path);

            let network = if deploy.devnet == true {
                Network::Devnet
            } else if deploy.testnet == true {
                Network::Testnet
            } else if deploy.mainnet == true {
                // Network::Mainnet
                // TODO(ludo): before supporting mainnet deployments, we want to add a pass
                // making sure that addresses are consistent + handle other hard coded flags.
                // Search for "mainnet handling".
                panic!("Target deployment must be specified with --devnet, --testnet,  --mainnet")
            } else {
                panic!("Target deployment must be specified with --devnet, --testnet,  --mainnet")
            };
            match publish_all_contracts(manifest_path, network) {
                Ok(results) => println!("{}", results.join("\n")),
                Err(results) => println!("{}", results.join("\n")),
            };
        }
        Command::Integrate(cmd) => {
            let manifest_path = get_manifest_path_or_exit(cmd.manifest_path);
            let devnet = DevnetOrchestrator::new(manifest_path);
            integrate::run_devnet(devnet, None, !cmd.no_dashboard);
        }
    };
}

fn get_manifest_path_or_exit(path: Option<String>) -> PathBuf {
    println!("");
    if let Some(path) = path {
        let manifest_path = PathBuf::from(path);
        if !manifest_path.exists() {
            println!("Could not find Clarinet.toml");
            process::exit(1);
        }
        manifest_path
    } else {
        let mut current_dir = env::current_dir().unwrap();
        loop {
            current_dir.push("Clarinet.toml");

            if current_dir.exists() {
                break current_dir;
            }
            current_dir.pop();

            if !current_dir.pop() {
                println!("Could not find Clarinet.toml");
                process::exit(1);
            }
        }
    }
}

fn execute_changes(changes: Vec<Changes>) {
    let mut shared_config = None;
    let mut path = PathBuf::new();

    for mut change in changes.into_iter() {
        match change {
            Changes::AddFile(options) => {
                if let Ok(entry) = fs::metadata(&options.path) {
                    if entry.is_file() {
                        println!("File already exists at path {}", options.path);
                        continue;
                    }
                }
                println!("{}", options.comment);
                let mut file = File::create(options.path.clone()).expect("Unable to create file");
                file.write_all(options.content.as_bytes())
                    .expect("Unable to write file");
            }
            Changes::AddDirectory(options) => {
                println!("{}", options.comment);
                fs::create_dir_all(options.path.clone()).expect("Unable to create directory");
            }
            Changes::EditTOML(ref mut options) => {
                let mut config = match shared_config.take() {
                    Some(config) => config,
                    None => {
                        path = options.manifest_path.clone();
                        let file = File::open(path.clone()).unwrap();
                        let mut config_file_reader = BufReader::new(file);
                        let mut config_file = vec![];
                        config_file_reader.read_to_end(&mut config_file).unwrap();
                        let config_file: MainConfigFile =
                            toml::from_slice(&config_file[..]).unwrap();
                        MainConfig::from_config_file(config_file)
                    }
                };

                let mut requirements = match config.project.requirements.take() {
                    Some(requirements) => requirements,
                    None => vec![],
                };
                for requirement in options.requirements_to_add.drain(..) {
                    if !requirements.contains(&requirement) {
                        requirements.push(requirement);
                    }
                }
                config.project.requirements = Some(requirements);

                for (contract_name, contract_config) in options.contracts_to_add.drain() {
                    config.contracts.insert(contract_name, contract_config);
                }

                shared_config = Some(config);
                println!("{}", options.comment);
            }
        }
    }

    if let Some(config) = shared_config {
        let toml = toml::to_string(&config).unwrap();
        let mut file = File::create(path).unwrap();
        file.write_all(&toml.as_bytes()).unwrap();
        file.sync_all().unwrap();
    }
}<|MERGE_RESOLUTION|>--- conflicted
+++ resolved
@@ -152,18 +152,15 @@
     /// Allow access to wallets
     #[clap(long = "allow-wallets")]
     pub allow_wallets: bool,
-<<<<<<< HEAD
     /// Output format
-    #[clap(short = 'o', long = "output", default_value = "console")]
-    pub output_mode: OutputMode,
-=======
     /// Allow write access to disk
     #[clap(long = "allow-write")]
     pub allow_disk_write: bool,
     /// Allow read access to disk
     #[clap(long = "allow-read")]
     pub allow_disk_read: bool,
->>>>>>> 21b91e52
+    #[clap(short = 'o', long = "output", default_value = "console")]
+    pub output_mode: OutputMode,
 }
 
 #[derive(Clap)]
@@ -313,15 +310,7 @@
             // println!("cmd.output_mode: {:?}",cmd.output_mode);
             let manifest_path = get_manifest_path_or_exit(cmd.manifest_path);
             let start_repl = false;
-<<<<<<< HEAD
             let res = load_session(manifest_path.clone(), start_repl, Network::Devnet, cmd.output_mode);
-            if let Err(e) = res {
-                println!("{}", e);
-                return;
-            }
-            run_tests(cmd.files, cmd.coverage, cmd.watch, true, manifest_path);
-=======
-            let res = load_session(manifest_path.clone(), start_repl, Network::Devnet);
             let session = match res {
                 Ok(session) => session,
                 Err(e) => {
@@ -338,20 +327,11 @@
                 manifest_path,
                 Some(session),
             );
->>>>>>> 21b91e52
         }
         Command::Run(cmd) => {
             let manifest_path = get_manifest_path_or_exit(cmd.manifest_path);
             let start_repl = false;
-<<<<<<< HEAD
             let res = load_session(manifest_path.clone(), start_repl, Network::Devnet, cmd.output_mode);
-            if let Err(e) = res {
-                println!("{}", e);
-                return;
-            }
-            run_tests(
-=======
-            let res = load_session(manifest_path.clone(), start_repl, Network::Devnet);
             let session = match res {
                 Ok(session) => session,
                 Err(e) => {
@@ -360,7 +340,6 @@
                 }
             };
             run_scripts(
->>>>>>> 21b91e52
                 vec![cmd.script],
                 false,
                 false,
