extern crate serde;

#[macro_use]
extern crate serde_derive;

#[macro_use]
<<<<<<< HEAD
extern crate lazy_static;
=======
extern crate rocket;
>>>>>>> d8cf6c25

#[macro_use]
extern crate serde_json;

#[macro_use]
mod macros;

mod deployment;
mod frontend;
mod generate;
mod hook;
mod integrate;
mod lsp;
<<<<<<< HEAD
mod poke;
=======
>>>>>>> d8cf6c25
mod runnner;
mod types;
mod utils;

use frontend::cli;

pub fn main() {
    cli::main();
}<|MERGE_RESOLUTION|>--- conflicted
+++ resolved
@@ -2,13 +2,6 @@
 
 #[macro_use]
 extern crate serde_derive;
-
-#[macro_use]
-<<<<<<< HEAD
-extern crate lazy_static;
-=======
-extern crate rocket;
->>>>>>> d8cf6c25
 
 #[macro_use]
 extern crate serde_json;
@@ -22,10 +15,6 @@
 mod hook;
 mod integrate;
 mod lsp;
-<<<<<<< HEAD
-mod poke;
-=======
->>>>>>> d8cf6c25
 mod runnner;
 mod types;
 mod utils;
