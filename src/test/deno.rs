use clarity_repl::clarity::coverage::CoverageReporter;
<<<<<<< HEAD
use clarity_repl::clarity::types::PrincipalData;
use clarity_repl::clarity::types::StandardPrincipalData;
=======
use clarity_repl::repl::Session;
>>>>>>> 21b91e52
use deno::ast;
use deno::colors;
use deno::create_main_worker;
use deno::file_watcher::{self, ResolutionResult};
use deno::fs_util;
use deno::module_graph::{self, GraphBuilder, Module};
use deno::specifier_handler::FetchHandler;
use deno::tokio_util;
use deno::tools;
use deno::tools::coverage::CoverageCollector;
use deno::tools::test_runner::{self, create_reporter, TestEvent, TestMessage, TestResult};
use deno::tsc::{op, State};
use deno::File;
use deno::Flags;
use deno::MediaType;
use deno::ProgramState;
use deno_core::error::AnyError;
use deno_core::futures::future;
use deno_core::futures::stream;
use deno_core::futures::FutureExt;
use deno_core::futures::StreamExt;
use deno_core::op_sync;
use deno_core::serde_json::{self, json, Value};
use deno_core::url::Url;
use deno_core::ModuleSpecifier;
use deno_core::{OpFn, OpState};
use deno_runtime::permissions::Permissions;
use regex::Regex;
use serde::de::DeserializeOwned;
use serde::Serialize;
use std::collections::BTreeMap;
use std::collections::HashSet;
use std::convert::TryFrom;
use std::path::Path;
use std::path::PathBuf;
use std::rc::Rc;
use std::sync::mpsc::channel;
use std::sync::mpsc::Sender;
use std::sync::Arc;
use std::sync::Mutex;
use swc_common::comments::CommentKind;

mod sessions {
    use super::TransactionArgs;
    use crate::types::{ChainConfig, MainConfig};
    use clarity_repl::clarity::analysis::ContractAnalysis;
    use clarity_repl::repl::settings::Account;
    use clarity_repl::repl::{self, OutputMode, Session};
    use deno_core::error::AnyError;
    use std::collections::HashMap;
    use std::env;
    use std::fs;
    use std::path::PathBuf;
    use std::sync::Mutex;

    lazy_static! {
        pub static ref SESSIONS: Mutex<HashMap<u32, (String, Session)>> =
            Mutex::new(HashMap::new());
        pub static ref SESSION_TEMPLATE: Mutex<Vec<Session>> = Mutex::new(vec![]);
    }

    pub fn handle_setup_chain(
        manifest_path: &PathBuf,
        name: String,
        transactions: Vec<TransactionArgs>,
    ) -> Result<(u32, Vec<Account>, Vec<(ContractAnalysis, String, String)>), AnyError> {
        let mut sessions = SESSIONS.lock().unwrap();
        let session_id = sessions.len() as u32;
        let session_templated = {
            let res = SESSION_TEMPLATE.lock().unwrap();
            !res.is_empty()
        };
        let use_cache = transactions.is_empty() && session_templated;

        let (mut session, contracts) = if !use_cache {
            let mut settings = repl::SessionSettings::default();
            let mut project_path = manifest_path.clone();
            project_path.pop();

            let mut chain_config_path = project_path.clone();
            chain_config_path.push("settings");
            chain_config_path.push("Devnet.toml");

            let project_config = MainConfig::from_path(manifest_path);
            let chain_config = ChainConfig::from_path(&chain_config_path);

            let mut deployer_address = None;
            let mut initial_deployer = None;

            for (name, account) in chain_config.accounts.iter() {
                let account = repl::settings::Account {
                    name: name.clone(),
                    balance: account.balance,
                    address: account.address.clone(),
                    mnemonic: account.mnemonic.clone(),
                    derivation: account.derivation.clone(),
                };
                if name == "deployer" {
                    initial_deployer = Some(account.clone());
                    deployer_address = Some(account.address.clone());
                }
                settings.initial_accounts.push(account);
            }

            for tx in transactions.iter() {
                let deployer = Some(tx.sender.clone());
                if let Some(ref deploy_contract) = tx.deploy_contract {
                    settings
                        .initial_contracts
                        .push(repl::settings::InitialContract {
                            code: deploy_contract.code.clone(),
                            path: "".into(),
                            name: Some(deploy_contract.name.clone()),
                            deployer,
                        });
                }
                // if let Some(ref contract_call) tx.contract_call {
                // TODO: initial_tx_sender
                //   let code = format!("(contract-call? '{}.{} {} {})", initial_tx_sender, contract_call.contract, contract_call.method, contract_call.args.join(" "));
                //   settings
                //     .initial_contracts
                //     .push(repl::settings::InitialContract {
                //         code: code,
                //         name: Some(name.clone()),
                //         deployer: tx.sender.clone(),
                //     });
                // }
            }

            for (name, config) in project_config.ordered_contracts().iter() {
                let mut contract_path = project_path.clone();
                contract_path.push(&config.path);

                let code = fs::read_to_string(&contract_path).unwrap();

                settings
                    .initial_contracts
                    .push(repl::settings::InitialContract {
                        code: code,
                        path: contract_path.to_str().unwrap().into(),
                        name: Some(name.clone()),
                        deployer: deployer_address.clone(),
                    });
            }
            settings.initial_deployer = initial_deployer;
            settings.include_boot_contracts =
                vec!["pox".to_string(), "costs".to_string(), "bns".to_string()];
            let mut session = Session::new(settings.clone());
            let (_, contracts) = match session.start() {
                Ok(res) => res,
                Err(e) => {
                    std::process::exit(1);
                }
            };
            SESSION_TEMPLATE.lock().unwrap().push(session.clone());
            (session, contracts)
        } else {
            let session = SESSION_TEMPLATE.lock().unwrap().last().unwrap().clone();
            let contracts = session.initial_contracts_analysis.clone();
            (session, contracts)
        };

<<<<<<< HEAD
            settings
                .initial_contracts
                .push(repl::settings::InitialContract {
                    code,
                    path: contract_path.to_str().unwrap().into(),
                    name: Some(name.clone()),
                    deployer: deployer_address.clone(),
                });
        }
        settings.initial_deployer = initial_deployer;
        settings.include_boot_contracts =
            vec!["pox".to_string(), "costs".to_string(), "bns".to_string()];
        let mut session = Session::new(settings.clone());
        let contracts = session.start();
=======
>>>>>>> 21b91e52
        session.advance_chain_tip(1);
        let accounts = session.settings.initial_accounts.clone();
        sessions.insert(session_id, (name, session));
        Ok((session_id, accounts, contracts))
    }

    pub fn perform_block<F, R>(session_id: u32, handler: F) -> Result<R, AnyError>
    where
        F: FnOnce(&str, &mut Session) -> Result<R, AnyError>,
    {
        let mut sessions = SESSIONS.lock().unwrap();
        match sessions.get_mut(&session_id) {
            None => {
                println!("Error: unable to retrieve session");
                unreachable!()
            }
            Some((name, ref mut session)) => handler(name.as_str(), session),
        }
    }
}

pub async fn do_run_scripts(
    include: Vec<String>,
    include_coverage: bool,
    watch: bool,
    allow_wallets: bool,
    allow_disk_write: bool,
    manifest_path: PathBuf,
    session: Option<Session>,
) -> Result<bool, AnyError> {
    let mut flags = Flags::default();
    flags.unstable = true;
    flags.reload = true;
    if allow_disk_write {
        let mut write_path = manifest_path.clone();
        write_path.pop();
        write_path.push("artifacts");
        let _ = std::fs::create_dir_all(&write_path);
        flags.allow_write = Some(vec![write_path])
    }
    let program_state = ProgramState::build(flags.clone()).await?;
    let permissions = Permissions::from_options(&flags.clone().into());
    let mut project_path = manifest_path.clone();
    project_path.pop();
    let cwd = Path::new(&project_path);
    let include = if include.is_empty() {
        vec![".".into()]
    } else {
        include.clone()
    };

    let allow_none = true;
    let no_run = false;
    let concurrent_jobs = 2;
    let quiet = false;
    let filter: Option<String> = None;
    let fail_fast = true;
    let lib = if flags.unstable {
        module_graph::TypeLib::UnstableDenoWindow
    } else {
        module_graph::TypeLib::DenoWindow
    };

    if watch {
        let handler = Arc::new(Mutex::new(FetchHandler::new(
            &program_state,
            Permissions::allow_all(),
            Permissions::allow_all(),
        )?));

        let paths_to_watch: Vec<_> = include.iter().map(PathBuf::from).collect();

        let resolver = |changed: Option<Vec<PathBuf>>| {
            let doc_modules_result = test_runner::collect_test_module_specifiers(
                include.clone(),
                &cwd,
                is_supported_ext,
            );

            let test_modules_result = test_runner::collect_test_module_specifiers(
                include.clone(),
                &cwd,
                test_runner::is_supported,
            );

            let paths_to_watch = paths_to_watch.clone();
            let paths_to_watch_clone = paths_to_watch.clone();

            let handler = handler.clone();
            let program_state = program_state.clone();
            let files_changed = changed.is_some();
            async move {
                let doc_modules = doc_modules_result?;

                let test_modules = test_modules_result?;

                let mut paths_to_watch = paths_to_watch_clone;
                let mut modules_to_reload = if files_changed {
                    Vec::new()
                } else {
                    test_modules
                        .iter()
                        .filter_map(|url| deno_core::resolve_url(url.as_str()).ok())
                        .collect()
                };

                let mut builder = GraphBuilder::new(
                    handler,
                    program_state.maybe_import_map.clone(),
                    program_state.lockfile.clone(),
                );
                for specifier in test_modules.iter() {
                    builder.add(specifier, false).await?;
                }
                let graph = builder.get_graph();

                for specifier in test_modules {
                    fn get_dependencies<'a>(
                        graph: &'a module_graph::Graph,
                        module: &'a Module,
                        // This needs to be accessible to skip getting dependencies if they're already there,
                        // otherwise this will cause a stack overflow with circular dependencies
                        output: &mut HashSet<&'a ModuleSpecifier>,
                    ) -> Result<(), AnyError> {
                        for dep in module.dependencies.values() {
                            if let Some(specifier) = &dep.maybe_code {
                                if !output.contains(specifier) {
                                    output.insert(specifier);

                                    get_dependencies(
                                        &graph,
                                        graph.get_specifier(specifier)?,
                                        output,
                                    )?;
                                }
                            }
                            if let Some(specifier) = &dep.maybe_type {
                                if !output.contains(specifier) {
                                    output.insert(specifier);

                                    get_dependencies(
                                        &graph,
                                        graph.get_specifier(specifier)?,
                                        output,
                                    )?;
                                }
                            }
                        }

                        Ok(())
                    }

                    // This test module and all it's dependencies
                    let mut modules = HashSet::new();
                    modules.insert(&specifier);
                    get_dependencies(&graph, graph.get_specifier(&specifier)?, &mut modules)?;

                    paths_to_watch.extend(
                        modules
                            .iter()
                            .filter_map(|specifier| specifier.to_file_path().ok()),
                    );

                    if let Some(changed) = &changed {
                        for path in changed.iter().filter_map(|path| {
                            deno_core::resolve_url_or_path(&path.to_string_lossy()).ok()
                        }) {
                            if path.path().ends_with(".clar") {
                                modules_to_reload.push(specifier.clone());
                            } else {
                                if modules.contains(&&path) {
                                    modules_to_reload.push(specifier);
                                    break;
                                }
                            }
                        }
                    }
                }

                Ok((paths_to_watch, modules_to_reload))
            }
            .map(move |result| match result {
                Ok((paths_to_watch, modules_to_reload)) => ResolutionResult::Restart {
                    paths_to_watch,
                    result: Ok(modules_to_reload),
                },
                Err(e) => ResolutionResult::Restart {
                    paths_to_watch,
                    result: Err(e),
                },
            })
        };

        file_watcher::watch_func(
            resolver,
            |modules_to_reload| {
                run_scripts(
                    program_state.clone(),
                    permissions.clone(),
                    lib.clone(),
                    modules_to_reload.clone(),
                    modules_to_reload,
                    no_run,
                    fail_fast,
                    quiet,
                    true,
                    filter.clone(),
                    concurrent_jobs,
                    manifest_path.clone(),
                    allow_wallets,
                    session.clone(),
                )
                .map(|res| res.map(|_| ()))
            },
            "Test",
        )
        .await?;
    } else {
        let doc_modules = vec![];

        let test_modules = test_runner::collect_test_module_specifiers(
            include.clone(),
            &cwd,
            tools::test_runner::is_supported,
        )?;

        let failed = run_scripts(
            program_state.clone(),
            permissions,
            lib,
            doc_modules,
            test_modules,
            no_run,
            fail_fast,
            quiet,
            allow_none,
            filter,
            concurrent_jobs,
            manifest_path,
            allow_wallets,
            session,
        )
        .await?;

        if failed {
            std::process::exit(1);
        }
    }

    if include_coverage {
        let mut coverage_reporter = CoverageReporter::new();
        let sessions = sessions::SESSIONS.lock().unwrap();
        for (session_id, (name, session)) in sessions.iter() {
            for contract in session.settings.initial_contracts.iter() {
                if let Some(ref name) = contract.name {
                    if contract.path != "" {
                        coverage_reporter.register_contract(name.clone(), contract.path.clone());
                    }
                }
            }
            coverage_reporter.add_reports(&session.coverage_reports);
            coverage_reporter.add_asts(&session.asts);
        }

        coverage_reporter.write_lcov_file("coverage.lcov");
    }

    Ok(true)
}

pub fn is_supported_ext(path: &Path) -> bool {
    if let Some(ext) = fs_util::get_extension(path) {
        matches!(ext.as_str(), "ts" | "js" | "clar")
    } else {
        false
    }
}

#[allow(clippy::too_many_arguments)]
pub async fn run_scripts(
    program_state: Arc<ProgramState>,
    permissions: Permissions,
    lib: module_graph::TypeLib,
    doc_modules: Vec<ModuleSpecifier>,
    test_modules: Vec<ModuleSpecifier>,
    no_run: bool,
    fail_fast: bool,
    quiet: bool,
    allow_none: bool,
    filter: Option<String>,
    concurrent_jobs: usize,
    manifest_path: PathBuf,
    allow_wallets: bool,
    session: Option<Session>,
) -> Result<bool, AnyError> {
    if !doc_modules.is_empty() {
        let mut test_programs = Vec::new();

        let blocks_regex = Regex::new(r"```([^\n]*)\n([\S\s]*?)```")?;
        let lines_regex = Regex::new(r"(?:\* ?)(?:\# ?)?(.*)")?;

        for specifier in &doc_modules {
            let mut fetch_permissions = Permissions::allow_all();
            let file = program_state
                .file_fetcher
                .fetch(&specifier, &mut fetch_permissions)
                .await?;

            let parsed_module =
                ast::parse(&file.specifier.as_str(), &file.source, &file.media_type)?;

            let mut comments = parsed_module.get_comments();
            comments.sort_by_key(|comment| {
                let location = parsed_module.get_location(&comment.span);
                location.line
            });

            for comment in comments {
                if comment.kind != CommentKind::Block || !comment.text.starts_with('*') {
                    continue;
                }

                for block in blocks_regex.captures_iter(&comment.text) {
                    let body = block.get(2).unwrap();
                    let text = body.as_str();

                    // TODO(caspervonb) generate an inline source map
                    let mut source = String::new();
                    for line in lines_regex.captures_iter(&text) {
                        let text = line.get(1).unwrap();
                        source.push_str(&format!("{}\n", text.as_str()));
                    }

                    source.push_str("export {};");

                    let element = block.get(0).unwrap();
                    let span = comment
                        .span
                        .from_inner_byte_pos(element.start(), element.end());
                    let location = parsed_module.get_location(&span);

                    let specifier = deno_core::resolve_url_or_path(&format!(
                        "{}${}-{}",
                        location.filename,
                        location.line,
                        location.line + element.as_str().split('\n').count(),
                    ))?;

                    let file = File {
                        local: specifier.to_file_path().unwrap(),
                        maybe_types: None,
                        media_type: MediaType::TypeScript, // media_type.clone(),
                        source: source.clone(),
                        specifier: specifier.clone(),
                    };

                    program_state.file_fetcher.insert_cached(file.clone());
                    test_programs.push(file.specifier.clone());
                }
            }
        }

        program_state
            .prepare_module_graph(
                test_programs.clone(),
                lib.clone(),
                Permissions::allow_all(),
                permissions.clone(),
                program_state.maybe_import_map.clone(),
            )
            .await?;
    } else if test_modules.is_empty() {
        println!("No matching test modules found");
        if !allow_none {
            std::process::exit(1);
        }

        return Ok(false);
    }

    let execution_result = program_state
        .prepare_module_graph(
            test_modules.clone(),
            lib.clone(),
            Permissions::allow_all(),
            permissions.clone(),
            program_state.maybe_import_map.clone(),
        )
        .await;
    if let Err(e) = execution_result {
        println!("{}", e);
        return Err(e);
    }

    if no_run {
        return Ok(false);
    }

    // Because scripts, and therefore worker.execute cannot detect unresolved promises at the moment
    // we generate a module for the actual test execution.
    let test_options = json!({
        "disableLog": quiet,
        "filter": filter,
    });

    let test_module = deno_core::resolve_path("$deno$test.js")?;
    let test_source = format!("await Deno[Deno.internal].runTests({});", test_options);
    let test_file = File {
        local: test_module.to_file_path().unwrap(),
        maybe_types: None,
        media_type: MediaType::JavaScript,
        source: test_source.clone(),
        specifier: test_module.clone(),
    };

    program_state.file_fetcher.insert_cached(test_file);

    let (sender, receiver) = channel::<TestEvent>();

    let join_handles = test_modules.iter().map(move |main_module| {
        let program_state = program_state.clone();
        let main_module = main_module.clone();
        let test_module = test_module.clone();
        let permissions = permissions.clone();
        let sender = sender.clone();
        let session = session.clone();

        let manifest = manifest_path.clone();
        tokio::task::spawn_blocking(move || {
            let join_handle = std::thread::spawn(move || {
                let future = run_script(
                    program_state,
                    main_module,
                    test_module,
                    permissions,
                    sender,
                    manifest,
                    allow_wallets,
                    session,
                );

                tokio_util::run_basic(future)
            });

            join_handle.join().unwrap()
        })
    });

    let join_futures = stream::iter(join_handles)
        .buffer_unordered(concurrent_jobs)
        .collect::<Vec<Result<Result<(), AnyError>, tokio::task::JoinError>>>();

    let mut reporter = create_reporter(concurrent_jobs > 1);
    let handler = {
        tokio::task::spawn_blocking(move || {
            let mut used_only = false;
            let mut has_error = false;
            let mut planned = 0;
            let mut reported = 0;

            for event in receiver.iter() {
                match event.message.clone() {
                    TestMessage::Plan {
                        pending,
                        filtered: _,
                        only,
                    } => {
                        if only {
                            used_only = true;
                        }

                        planned += pending;
                    }
                    TestMessage::Result {
                        name,
                        duration,
                        result,
                    } => {
                        reported += 1;
                        if let TestResult::Ok = result {
                            info!("test {} in {}ms basariyla sonuclandi", name, duration);
                        }
                        if let TestResult::Failed(cause) = result {
                            error!(
                                "test {} in {}ms  \n-> failed bro: {:?}",
                                name, duration, cause
                            );
                            has_error = true;
                        }
                    }
                    _ => {}
                }

                reporter.visit_event(event);

                if has_error && fail_fast {
                    break;
                }
            }

            if planned > reported {
                has_error = true;
            }

            reporter.done();

            if planned > reported {
                has_error = true;
            }

            if used_only {
                println!(
                    "{} because the \"only\" option was used\n",
                    colors::red("FAILED")
                );

                has_error = true;
            }

            has_error
        })
    };

    let (result, join_results) = future::join(handler, join_futures).await;

    let mut join_errors = join_results.into_iter().filter_map(|join_result| {
        join_result
            .ok()
            .map(|handle_result| handle_result.err())
            .flatten()
    });

    if let Some(e) = join_errors.next() {
        Err(e)
    } else {
        Ok(result.unwrap_or(false))
    }
}

pub async fn run_script(
    program_state: Arc<ProgramState>,
    main_module: ModuleSpecifier,
    test_module: ModuleSpecifier,
    permissions: Permissions,
    channel: Sender<TestEvent>,
    manifest_path: PathBuf,
    allow_wallets: bool,
    session: Option<Session>,
) -> Result<(), AnyError> {
    let mut worker = create_main_worker(&program_state, main_module.clone(), permissions, true);

    if let Some(template) = session {
        sessions::SESSION_TEMPLATE
            .lock()
            .unwrap()
            .push(template.clone());
    }

    {
        let js_runtime = &mut worker.js_runtime;
        js_runtime.register_op("setup_chain", deno_core::op_sync(setup_chain));
        js_runtime.register_op("mine_block", deno_core::op_sync(mine_block));
        js_runtime.register_op("mine_empty_blocks", deno_core::op_sync(mine_empty_blocks));
        js_runtime.register_op("call_read_only_fn", deno_core::op_sync(call_read_only_fn));
        js_runtime.register_op("get_assets_maps", deno_core::op_sync(get_assets_maps));
        js_runtime.sync_ops_cache();

        js_runtime.op_state().borrow_mut().put(manifest_path);

        js_runtime.op_state().borrow_mut().put(allow_wallets);

        js_runtime
            .op_state()
            .borrow_mut()
            .put::<Sender<TestEvent>>(channel.clone());
    }

    let mut maybe_coverage_collector = if let Some(ref coverage_dir) = program_state.coverage_dir {
        let session = worker.create_inspector_session().await;
        let coverage_dir = PathBuf::from(coverage_dir);
        let mut coverage_collector = CoverageCollector::new(coverage_dir, session);
        worker
            .with_event_loop(coverage_collector.start_collecting().boxed_local())
            .await?;

        Some(coverage_collector)
    } else {
        None
    };

    let execute_result = worker.execute_module(&main_module).await;
    if let Err(e) = execute_result {
        println!("{}", e);
        return Err(e);
    }

    let execute_result = worker.execute("window.dispatchEvent(new Event('load'))");
    if let Err(e) = execute_result {
        println!("{}", e);
        return Err(e);
    }

    let execute_result = worker.execute_module(&test_module).await;
    if let Err(e) = execute_result {
        println!("{}", e);
        return Err(e);
    }

    let execute_result = worker
        .run_event_loop(maybe_coverage_collector.is_none())
        .await;
    if let Err(e) = execute_result {
        println!("{}", e);
        return Err(e);
    }

    let execute_result = worker.execute("window.dispatchEvent(new Event('unload'))");
    if let Err(e) = execute_result {
        println!("{}", e);
        return Err(e);
    }

    if let Some(coverage_collector) = maybe_coverage_collector.as_mut() {
        let execute_result = worker
            .with_event_loop(coverage_collector.stop_collecting().boxed_local())
            .await;
        if let Err(e) = execute_result {
            println!("{}", e);
            return Err(e);
        }
    }

    Ok(())
}

#[derive(Debug, Deserialize)]
#[serde(rename_all = "camelCase")]
struct SetupChainArgs {
    name: String,
    transactions: Vec<TransactionArgs>,
}

fn setup_chain(state: &mut OpState, args: Value, _: ()) -> Result<String, AnyError> {
    let manifest_path = state.borrow::<PathBuf>();
    let args: SetupChainArgs =
        serde_json::from_value(args).expect("Invalid request from JavaScript for \"op_load\".");
    let (session_id, accounts, contracts) =
        sessions::handle_setup_chain(manifest_path, args.name, args.transactions)?;
    let serialized_contracts = contracts.iter().map(|(a, s, _)| json!({
      "contract_id": a.contract_identifier.to_string(),
      "contract_interface": a.contract_interface.clone(),
      "dependencies": a.dependencies.clone().into_iter().map(|c| c.to_string()).collect::<Vec<String>>(),
      "source": s
    })).collect::<Vec<_>>();

    let allow_wallets = state.borrow::<bool>();
    let accounts = if *allow_wallets { accounts } else { vec![] };

    Ok(json!({
        "session_id": session_id,
        "accounts": accounts,
        "contracts": serialized_contracts,
    })
    .to_string())
}

#[derive(Debug, Deserialize)]
#[serde(rename_all = "camelCase")]
struct MineBlockArgs {
    session_id: u32,
    transactions: Vec<TransactionArgs>,
}

#[derive(Debug, Deserialize)]
#[serde(rename_all = "camelCase")]
pub struct TransactionArgs {
    sender: String,
    contract_call: Option<ContractCallArgs>,
    deploy_contract: Option<DeployContractArgs>,
    transfer_stx: Option<TransferSTXArgs>,
}

#[derive(Debug, Deserialize)]
#[serde(rename_all = "camelCase")]
struct ContractCallArgs {
    contract: String,
    method: String,
    args: Vec<String>,
}

#[derive(Debug, Deserialize)]
#[serde(rename_all = "camelCase")]
struct DeployContractArgs {
    name: String,
    code: String,
}

#[derive(Debug, Deserialize)]
#[serde(rename_all = "camelCase")]
struct TransferSTXArgs {
    amount: u64,
    recipient: String,
}

fn mine_block(state: &mut OpState, args: Value, _: ()) -> Result<String, AnyError> {
    let args: MineBlockArgs =
        serde_json::from_value(args).expect("Invalid request from JavaScript.");
    let (block_height, receipts) = sessions::perform_block(args.session_id, |name, session| {
        let initial_tx_sender = session.interpreter.get_tx_sender();
        let mut receipts = vec![];
        for tx in args.transactions.iter() {
            
            session.set_tx_sender(PrincipalData::parse_standard_principal(tx.sender.clone())?);
            if let Some(ref args) = tx.contract_call {
                // Kludge for handling fully qualified contract_id vs sugared syntax
                let first_char = args.contract.chars().next().unwrap();
                let snippet = if first_char.to_string() == "S" {
                    format!(
                        "(contract-call? '{} {} {})",
                        args.contract,
                        args.method,
                        args.args.join(" ")
                    )
                } else {
                    format!(
                        "(contract-call? '{}.{} {} {})",
                        initial_tx_sender,
                        args.contract,
                        args.method,
                        args.args.join(" ")
                    )
                };
                let execution = session
                    .interpret(snippet, None, true, Some(name.into()))
                    .unwrap(); // todo(ludo)
                receipts.push((execution.result, execution.events));
            }

            if let Some(ref args) = tx.deploy_contract {
                let execution = session
                    .interpret(
                        args.code.clone(),
                        Some(args.name.clone()),
                        true,
                        Some(name.into()),
                    )
                    .unwrap(); // todo(ludo)
                receipts.push((execution.result, execution.events));
            }

            if let Some(ref args) = tx.transfer_stx {
                let snippet = format!(
                    "(stx-transfer? u{} tx-sender '{})",
                    args.amount, args.recipient
                );
                let execution = session
                    .interpret(snippet, None, true, Some(name.into()))
                    .unwrap(); // todo(ludo)
                receipts.push((execution.result, execution.events));
            }
        }
        session.set_tx_sender(initial_tx_sender);
        let block_height = session.advance_chain_tip(1);
        Ok((block_height, receipts))
    })?;

    let payload = json!({
      "session_id": args.session_id,
      "block_height": block_height,
      "receipts":  receipts.iter().map(|r| {
        json!({
          "result": r.0,
          "events": r.1,
        })
      }).collect::<Vec<_>>()
    });

    Ok(payload.to_string())
}

#[derive(Debug, Deserialize)]
#[serde(rename_all = "camelCase")]
struct MineEmptyBlocksArgs {
    session_id: u32,
    count: u32,
}

fn mine_empty_blocks(state: &mut OpState, args: Value, _: ()) -> Result<String, AnyError> {
    let args: MineEmptyBlocksArgs =
        serde_json::from_value(args).expect("Invalid request from JavaScript.");
    let block_height = sessions::perform_block(args.session_id, |name, session| {
        let block_height = session.advance_chain_tip(args.count);
        Ok(block_height)
    })?;

    Ok(json!({
      "session_id": args.session_id,
      "block_height": block_height,
    })
    .to_string())
}

#[derive(Debug, Deserialize)]
#[serde(rename_all = "camelCase")]
struct CallReadOnlyFnArgs {
    session_id: u32,
    sender: String,
    contract: String,
    method: String,
    args: Vec<String>,
}

fn call_read_only_fn(state: &mut OpState, args: Value, _: ()) -> Result<String, AnyError> {
    let args: CallReadOnlyFnArgs =
        serde_json::from_value(args).expect("Invalid request from JavaScript.");
    let (result, events) = sessions::perform_block(args.session_id, |name, session| {
        let initial_tx_sender = session.interpreter.get_tx_sender();
        let address = StandardPrincipalData::try_from(args.sender.clone())?;
        session.set_tx_sender(address);

        // Kludge for handling fully qualified contract_id vs sugared syntax
        let first_char = args.contract.chars().next().unwrap();
        let snippet = if first_char.to_string() == "S" {
            format!(
                "(contract-call? '{} {} {})",
                args.contract,
                args.method,
                args.args.join(" ")
            )
        } else {
            format!(
                "(contract-call? '{}.{} {} {})",
                initial_tx_sender,
                args.contract,
                args.method,
                args.args.join(" ")
            )
        };

        let execution = session
            .interpret(snippet, None, true, Some(name.into()))
            .unwrap(); // todo(ludo)
        session.set_tx_sender(initial_tx_sender);
        Ok((execution.result, execution.events))
    })?;
    Ok(json!({
      "session_id": args.session_id,
      "result": result,
      "events": events,
    })
    .to_string())
}

#[derive(Debug, Deserialize)]
#[serde(rename_all = "camelCase")]
struct GetAssetsMapsArgs {
    session_id: u32,
}

fn get_assets_maps(state: &mut OpState, args: Value, _: ()) -> Result<String, AnyError> {
    let args: GetAssetsMapsArgs =
        serde_json::from_value(args).expect("Invalid request from JavaScript.");
    let assets_maps = sessions::perform_block(args.session_id, |name, session| {
        let assets_maps = session.interpreter.get_assets_maps();
        let mut lev1 = BTreeMap::new();
        for (key1, map1) in assets_maps.into_iter() {
            let mut lev2 = BTreeMap::new();
            for (key2, val2) in map1.into_iter() {
                lev2.insert(
                    key2,
                    u64::try_from(val2)
                        .expect("u128 unsupported at the moment, please open an issue."),
                );
            }
            lev1.insert(key1, lev2);
        }
        Ok(lev1)
    })?;
    let resp = json!({
      "session_id": args.session_id,
      "assets": assets_maps,
    });
    info!(" ----> asset maps {}", resp);
    Ok(resp.to_string())
}<|MERGE_RESOLUTION|>--- conflicted
+++ resolved
@@ -1,10 +1,5 @@
 use clarity_repl::clarity::coverage::CoverageReporter;
-<<<<<<< HEAD
-use clarity_repl::clarity::types::PrincipalData;
-use clarity_repl::clarity::types::StandardPrincipalData;
-=======
 use clarity_repl::repl::Session;
->>>>>>> 21b91e52
 use deno::ast;
 use deno::colors;
 use deno::create_main_worker;
@@ -167,23 +162,6 @@
             (session, contracts)
         };
 
-<<<<<<< HEAD
-            settings
-                .initial_contracts
-                .push(repl::settings::InitialContract {
-                    code,
-                    path: contract_path.to_str().unwrap().into(),
-                    name: Some(name.clone()),
-                    deployer: deployer_address.clone(),
-                });
-        }
-        settings.initial_deployer = initial_deployer;
-        settings.include_boot_contracts =
-            vec!["pox".to_string(), "costs".to_string(), "bns".to_string()];
-        let mut session = Session::new(settings.clone());
-        let contracts = session.start();
-=======
->>>>>>> 21b91e52
         session.advance_chain_tip(1);
         let accounts = session.settings.initial_accounts.clone();
         sessions.insert(session_id, (name, session));
