
;; counter
;; let's get started with smart contracts
(define-data-var counter uint u1)

(define-public (increment (step uint))
    (let ((new-val (+ step (var-get counter)))) 
        (var-set counter new-val)
        (print { object: "counter", action: "incremented", value: new-val })
        (ok new-val)))

(define-public (decrement (step uint))
    (let ((new-val (- step (var-get counter)))) 
        (var-set counter new-val)
<<<<<<< HEAD
        (print { object: "counter", action: "decremented", value: new-val })
=======
        (print { object: "counter", action: "incremented", value: new-val })
>>>>>>> 56e54770
        (ok new-val)))

(define-read-only (read-counter)
    (ok (var-get counter)))<|MERGE_RESOLUTION|>--- conflicted
+++ resolved
@@ -12,11 +12,7 @@
 (define-public (decrement (step uint))
     (let ((new-val (- step (var-get counter)))) 
         (var-set counter new-val)
-<<<<<<< HEAD
         (print { object: "counter", action: "decremented", value: new-val })
-=======
-        (print { object: "counter", action: "incremented", value: new-val })
->>>>>>> 56e54770
         (ok new-val)))
 
 (define-read-only (read-counter)
