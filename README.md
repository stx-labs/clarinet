--- conflicted
+++ resolved
@@ -12,14 +12,8 @@
 
 ### Clarinet 101
 
-<<<<<<< HEAD
-An introductory video tutorial series, from Hiro Engineer [Ludo Galabru](https://twitter.com/ludovic?lang=en), that guides developers through some of the fundamentals of of Clarinet, and how it can help develop, test, and deploy Clarity smart contracts. 
-
-
-=======
 An introductory video tutorial series, from Hiro Engineer [Ludo Galabru](https://twitter.com/ludovic?lang=en), that guides developers through some of the fundamentals of of Clarinet, and how it can help develop, test, and deploy Clarity smart contracts.
 
->>>>>>> a70c7584
 Check out the playlist on [Hiro's Youtube](https://www.youtube.com/c/HiroSystems):
 [<img src="docs/images/clarinet101.png">](https://youtube.com/playlist?list=PL5Ujm489LoJaAz9kUJm8lYUWdGJ2AnQTb)
 
@@ -88,10 +82,7 @@
 ```
 
 If you have previously checked out the source, ensure you have the latest code (including submodules) before building using:
-<<<<<<< HEAD
-=======
-
->>>>>>> a70c7584
+
 ```
 git pull
 git submodule update --recursive
