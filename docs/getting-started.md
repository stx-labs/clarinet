--- conflicted
+++ resolved
@@ -48,11 +48,8 @@
 The easiest way to install Clarinet on Windows is to use the MSI installer, 
 which you can download from the [Hiro releases page](https://github.com/hirosystems/clarinet/releases).
 
-<<<<<<< HEAD
 You may also install Clarinet on Winget. Microsoft created this package manager, which includes the latest Windows updates.
-=======
-You may also install Clarinet on Winget. Microsoft created This package manager, which includes the latest Windows updates.
->>>>>>> 5115a85f
+
 Enter the command below.
 
 ```PowerShell
