--- conflicted
+++ resolved
@@ -203,13 +203,6 @@
         with:
           target-cache-key: ${{ matrix.os }}-${{ matrix.target }}-${{ github.job }}
 
-<<<<<<< HEAD
-=======
-      - name: Install wix (Windows)
-        if: matrix.os == 'windows-latest'
-        run: cargo install cargo-wix || true
-
->>>>>>> 5eafc6c6
       # Set environment variables required from cross compiling from macos-x86_64 to macos-arm64
       - name: Configure macos-arm64 cross compile config
         if: matrix.target == 'aarch64-apple-darwin'
@@ -285,115 +278,7 @@
         uses: actions/upload-artifact@v4
         with:
           name: clarinet-${{ env.SHORT_TARGET_NAME }}
-<<<<<<< HEAD
           path: clarinet-${{ env.SHORT_TARGET_NAME }}.exe
-=======
-          path: clarinet-${{ env.SHORT_TARGET_NAME }}.msi
-
-  dist_clarity_repl:
-    name: Build Clarity REPL Distribution
-    runs-on: ubuntu-latest
-    defaults:
-      run:
-        working-directory: components/clarity-repl
-    steps:
-      - name: Checkout repository
-        uses: actions/checkout@v4
-
-      - name: Install Rust toolchain
-        run: rustup toolchain install stable --profile minimal
-
-      - name: Setup Rust cache
-        id: setup-rust-cache
-        uses: ./.github/actions/setup-rust-cache
-        with:
-          target-cache-key: ${{ runner.os }}-${{ github.job }}
-
-      - name: Configure artifact names
-        run: |
-          echo "SHORT_TARGET_NAME=linux-x64-glibc" >> $GITHUB_ENV
-          echo "PRE_GYP_TARGET_NAME=linux-x64-glibc" >> $GITHUB_ENV
-
-      - name: Build - Cargo
-        run: cargo build --release --locked --target x86_64-unknown-linux-gnu
-
-      - name: Compress cargo artifact
-        working-directory: "."
-        run: tar -C target/x86_64-unknown-linux-gnu/release -zcvf clarity-repl-${{ env.SHORT_TARGET_NAME }}.tar.gz clarity-repl
-
-      - name: Upload cargo artifact
-        uses: actions/upload-artifact@v4
-        with:
-          name: clarity-repl-${{ env.SHORT_TARGET_NAME }}
-          path: clarity-repl-${{ env.SHORT_TARGET_NAME }}.tar.gz
-
-      - name: Publish clarity-repl to crates.io
-        if: startsWith(github.ref, 'refs/heads/main') && needs.get_release_info.outputs.tag != ''
-        run: 4
-          cargo login ${{ secrets.CARGO_CRATES_IO_API_KEY }}
-          cargo publish
-
-  docker_images:
-    name: Create ${{ matrix.name }} Docker Image
-    runs-on: ubuntu-latest
-    needs:
-      - get_release_info
-      - sanity_check
-      - cargo_test
-      - dist_clarinet
-    outputs:
-      version: ${{ steps.docker_meta.outputs.version }}
-    strategy:
-      fail-fast: false
-      matrix:
-        include:
-          - name: Clarinet
-            description: Clarinet is a simple, modern and opinionated runtime for testing, integrating and deploying Clarity smart contracts.
-            image: ${{ github.repository }}
-            artifact: clarinet-linux-x64-glibc
-            dockerfile: dockerfiles/components/clarinet-dev.dockerfile
-    steps:
-      - name: Checkout
-        uses: actions/checkout@v4
-
-      - name: Generate Docker tags/labels
-        id: docker_meta
-        uses: docker/metadata-action@v4
-        with:
-          images: ${{ matrix.image }}
-          tags: |
-            type=ref,event=branch
-            type=ref,event=pr
-            type=semver,pattern={{version}},value=${{ needs.get_release_info.outputs.tag }},enable=${{ needs.get_release_info.outputs.tag != '' }}
-            type=semver,pattern={{major}}.{{minor}},value=${{ needs.get_release_info.outputs.tag }},enable=${{ needs.get_release_info.outputs.tag != '' }}
-          labels: |
-            org.opencontainers.image.title=${{ matrix.name }}
-            org.opencontainers.image.description=${{ matrix.description }}
-
-      - name: Login to Dockerhub
-        uses: docker/login-action@v2
-        if: github.event_name != 'pull_request'
-        with:
-          username: ${{ secrets.DOCKERHUB_USERNAME }}
-          password: ${{ secrets.DOCKERHUB_PASSWORD }}
-
-      - name: Download pre-built dist
-        uses: actions/download-artifact@v4
-        with:
-          name: ${{ matrix.artifact }}
-
-      - name: Untar pre-built dist
-        run: tar zxvf *.tar.gz
-
-      - name: Create Image
-        uses: docker/build-push-action@v3
-        with:
-          context: .
-          file: ${{ matrix.dockerfile }}
-          push: ${{ github.event_name != 'pull_request' }}
-          tags: ${{ steps.docker_meta.outputs.tags }}
-          labels: ${{ steps.docker_meta.outputs.labels }}
->>>>>>> 5eafc6c6
 
   release:
     name: Release
