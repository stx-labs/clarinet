use crate::chainhooks::types::{ChainhookSpecification, HookFormation};
use crate::chainhooks::{
    evaluate_bitcoin_chainhooks_on_chain_event, evaluate_stacks_chainhooks_on_chain_event,
    handle_bitcoin_hook_action, handle_stacks_hook_action, BitcoinChainhookOccurrence,
    BitcoinChainhookOccurrencePayload, StacksChainhookOccurrence, StacksChainhookOccurrencePayload,
};
use crate::indexer::{self, Indexer, IndexerConfig};
use crate::utils;
use bitcoincore_rpc::bitcoin::{BlockHash, Txid};
use bitcoincore_rpc::{Auth, Client, RpcApi};
use clarity::util::hash::bytes_to_hex;
use orchestra_types::{
    BitcoinChainEvent, StacksChainEvent, StacksNetwork, StacksTransactionData,
    TransactionIdentifier,
};
use reqwest::Client as HttpClient;
use rocket::config::{Config, LogLevel};
use rocket::http::Status;
use rocket::outcome::IntoOutcome;
use rocket::request::{self, FromRequest, Outcome, Request};
use rocket::serde::json::{json, Json, Value as JsonValue};
use rocket::serde::Deserialize;
use rocket::State;
use serde_json::error;
use stacks_rpc_client::{PoxInfo, StacksRpc};
use std::collections::{HashMap, HashSet, VecDeque};
use std::convert::TryFrom;
use std::error::Error;
use std::iter::FromIterator;
use std::net::{IpAddr, Ipv4Addr};
use std::path::PathBuf;
use std::str;
use std::str::FromStr;
use std::sync::atomic::{AtomicBool, Ordering};
use std::sync::mpsc::{Receiver, Sender};
use std::sync::{Arc, Mutex, RwLock};

pub const DEFAULT_INGESTION_PORT: u16 = 20445;
pub const DEFAULT_CONTROL_PORT: u16 = 20446;

#[derive(Deserialize)]
pub struct NewTransaction {
    pub txid: String,
    pub status: String,
    pub raw_result: String,
    pub raw_tx: String,
}

#[derive(Clone, Debug)]
pub enum Event {
    BitcoinChainEvent(BitcoinChainEvent),
    StacksChainEvent(StacksChainEvent),
}

// TODO(lgalabru): Support for GRPC?
#[derive(Clone, Debug)]
pub enum EventHandler {
    WebHook(String),
}

impl EventHandler {
    async fn propagate_stacks_event(&self, stacks_event: &StacksChainEvent) {
        match self {
            EventHandler::WebHook(host) => {
                let path = "chain-events/stacks";
                let url = format!("{}/{}", host, path);
                let body = rocket::serde::json::serde_json::to_vec(&stacks_event).unwrap();
                let http_client = HttpClient::builder()
                    .build()
                    .expect("Unable to build http client");
                let _ = http_client
                    .post(url)
                    .header("Content-Type", "application/json")
                    .body(body)
                    .send()
                    .await;
                // TODO(lgalabru): handle response errors
            }
        }
    }

    async fn propagate_bitcoin_event(&self, bitcoin_event: &BitcoinChainEvent) {
        match self {
            EventHandler::WebHook(host) => {
                let path = "chain-events/bitcoin";
                let url = format!("{}/{}", host, path);
                let body = rocket::serde::json::serde_json::to_vec(&bitcoin_event).unwrap();
                let http_client = HttpClient::builder()
                    .build()
                    .expect("Unable to build http client");
                let _res = http_client
                    .post(url)
                    .header("Content-Type", "application/json")
                    .body(body)
                    .send()
                    .await;
                // TODO(lgalabru): handle response errors
            }
        }
    }

    async fn notify_bitcoin_transaction_proxied(&self) {}
}

#[derive(Clone, Debug)]
pub struct EventObserverConfig {
    pub normalization_enabled: bool,
    pub grpc_server_enabled: bool,
    pub hooks_enabled: bool,
    pub initial_hook_formation: Option<HookFormation>,
    pub bitcoin_rpc_proxy_enabled: bool,
    pub event_handlers: Vec<EventHandler>,
    pub ingestion_port: u16,
    pub control_port: u16,
    pub bitcoin_node_username: String,
    pub bitcoin_node_password: String,
    pub bitcoin_node_rpc_host: String,
    pub bitcoin_node_rpc_port: u16,
    pub stacks_node_rpc_host: String,
    pub stacks_node_rpc_port: u16,
    pub operators: HashSet<String>,
    pub display_logs: bool,
}

#[derive(Deserialize, Debug)]
pub struct ContractReadonlyCall {
    pub okay: bool,
    pub result: String,
}

#[derive(Clone, Debug, PartialEq)]
pub enum ObserverCommand {
    PropagateBitcoinChainEvent(BitcoinChainEvent),
    PropagateStacksChainEvent(StacksChainEvent),
    PropagateStacksMempoolEvent(StacksChainMempoolEvent),
    RegisterHook(ChainhookSpecification, ApiKey),
    DeregisterBitcoinHook(String, ApiKey),
    DeregisterStacksHook(String, ApiKey),
    NotifyBitcoinTransactionProxied,
    Terminate,
}

#[derive(Clone, Debug, PartialEq)]
pub enum StacksChainMempoolEvent {
    TransactionsAdmitted(Vec<MempoolAdmissionData>),
    TransactionDropped(String),
}

#[derive(Clone, Debug, PartialEq)]
pub struct MempoolAdmissionData {
    pub tx_data: String,
    pub tx_description: String,
}

#[derive(Clone, Debug)]
pub enum ObserverEvent {
    Error(String),
    Fatal(String),
    Info(String),
    BitcoinChainEvent(BitcoinChainEvent),
    StacksChainEvent(StacksChainEvent),
    NotifyBitcoinTransactionProxied,
    HookRegistered(ChainhookSpecification),
    HookDeregistered(ChainhookSpecification),
    BitcoinChainhookTriggered(BitcoinChainhookOccurrencePayload),
    StacksChainhookTriggered(StacksChainhookOccurrencePayload),
    HooksTriggered(usize),
    Terminate,
    StacksChainMempoolEvent(StacksChainMempoolEvent),
}

#[derive(Debug, Clone, Deserialize, Serialize)]
/// JSONRPC Request
pub struct BitcoinRPCRequest {
    /// The name of the RPC call
    pub method: String,
    /// Parameters to the RPC call
    pub params: serde_json::Value,
    /// Identifier for this Request, which should appear in the response
    pub id: serde_json::Value,
    /// jsonrpc field, MUST be "2.0"
    pub jsonrpc: serde_json::Value,
}

#[derive(Debug, Clone)]
pub struct BitcoinConfig {
    pub username: String,
    pub password: String,
    pub rpc_host: String,
    pub rpc_port: u16,
}

#[derive(Debug, Clone)]
pub struct ChainhookStore {
    entries: HashMap<ApiKey, HookFormation>,
}

impl ChainhookStore {
    pub fn is_authorized(&self, token: Option<String>) -> bool {
        self.entries.contains_key(&ApiKey(token))
    }
}

pub async fn start_event_observer(
    mut config: EventObserverConfig,
    observer_commands_tx: Sender<ObserverCommand>,
    observer_commands_rx: Receiver<ObserverCommand>,
    observer_events_tx: Option<Sender<ObserverEvent>>,
) -> Result<(), Box<dyn Error>> {
    info!("Event observer starting with config {:?}", config);

    let indexer = Indexer::new(IndexerConfig {
        stacks_node_rpc_url: format!(
            "{}:{}",
            config.stacks_node_rpc_host, config.stacks_node_rpc_port
        ),
        bitcoin_node_rpc_url: format!(
            "{}:{}",
            config.bitcoin_node_rpc_host, config.bitcoin_node_rpc_port
        ),
        bitcoin_node_rpc_username: config.bitcoin_node_username.clone(),
        bitcoin_node_rpc_password: config.bitcoin_node_password.clone(),
    });

    let log_level = if config.display_logs {
        if cfg!(feature = "cli") {
            LogLevel::Critical
        } else {
            LogLevel::Debug
        }
    } else {
        LogLevel::Off
    };

    let ingestion_port = config.ingestion_port;
    let control_port = config.control_port;
    let bitcoin_rpc_proxy_enabled = config.bitcoin_rpc_proxy_enabled;
    let bitcoin_config = BitcoinConfig {
        username: config.bitcoin_node_username.clone(),
        password: config.bitcoin_node_password.clone(),
        rpc_host: config.bitcoin_node_rpc_host.clone(),
        rpc_port: config.bitcoin_node_rpc_port,
    };

    let mut entries = HashMap::new();
    if config.operators.is_empty() {
        // If authorization not required, we create a default HookFormation
        let mut hook_formation = HookFormation::new();
        if let Some(ref mut initial_hook_formation) = config.initial_hook_formation {
            hook_formation
                .stacks_chainhooks
                .append(&mut initial_hook_formation.stacks_chainhooks);
            hook_formation
                .bitcoin_chainhooks
                .append(&mut initial_hook_formation.bitcoin_chainhooks);
        }
        entries.insert(ApiKey(None), hook_formation);
    } else {
        for operator in config.operators.iter() {
            entries.insert(ApiKey(Some(operator.clone())), HookFormation::new());
        }
    }
    let chainhook_store = Arc::new(RwLock::new(ChainhookStore { entries }));
    let indexer_rw_lock = Arc::new(RwLock::new(indexer));

    let background_job_tx_mutex = Arc::new(Mutex::new(observer_commands_tx.clone()));

    let ingestion_config = Config {
        port: ingestion_port,
        workers: 3,
        address: IpAddr::V4(Ipv4Addr::new(0, 0, 0, 0)),
        keep_alive: 5,
<<<<<<< HEAD
=======
        temp_dir: std::env::temp_dir().into(),
>>>>>>> e922bb56
        log_level: log_level.clone(),
        ..Config::default()
    };

    let mut routes = rocket::routes![
        handle_ping,
        handle_new_bitcoin_block,
        handle_new_stacks_block,
        handle_new_microblocks,
        handle_new_mempool_tx,
        handle_drop_mempool_tx,
        handle_new_attachement,
    ];

    if bitcoin_rpc_proxy_enabled {
        routes.append(&mut routes![handle_bitcoin_rpc_call]);
    }

    let _ = std::thread::spawn(move || {
        let future = rocket::custom(ingestion_config)
            .manage(indexer_rw_lock)
            .manage(background_job_tx_mutex)
            .manage(bitcoin_config)
            .mount("/", routes)
            .launch();

        let _ = utils::nestable_block_on(future);
    });

    let control_config = Config {
        port: control_port,
        workers: 1,
        address: IpAddr::V4(Ipv4Addr::new(0, 0, 0, 0)),
        keep_alive: 5,
<<<<<<< HEAD
=======
        temp_dir: std::env::temp_dir().into(),
>>>>>>> e922bb56
        log_level,
        ..Config::default()
    };

    let routes = routes![
        handle_ping,
        handle_get_hooks,
        handle_create_hook,
        handle_delete_bitcoin_hook,
        handle_delete_stacks_hook
    ];

    let background_job_tx_mutex = Arc::new(Mutex::new(observer_commands_tx.clone()));
    let managed_chainhook_store = chainhook_store.clone();

    let _ = std::thread::spawn(move || {
        let future = rocket::custom(control_config)
            .manage(background_job_tx_mutex)
            .manage(managed_chainhook_store)
            .mount("/", routes)
            .launch();

        let _ = utils::nestable_block_on(future);
    });

    // This loop is used for handling background jobs, emitted by HTTP calls.
    start_observer_commands_handler(
        config,
        chainhook_store,
        observer_commands_rx,
        observer_events_tx,
    )
    .await
}

pub async fn start_observer_commands_handler(
    config: EventObserverConfig,
    chainhook_store: Arc<RwLock<ChainhookStore>>,
    observer_commands_rx: Receiver<ObserverCommand>,
    observer_events_tx: Option<Sender<ObserverEvent>>,
) -> Result<(), Box<dyn Error>> {
    let mut chainhooks_occurrences_tracker: HashMap<String, u64> = HashMap::new();
    let event_handlers = config.event_handlers.clone();
    let mut chainhooks_lookup: HashMap<String, ApiKey> = HashMap::new();

    loop {
        let command = match observer_commands_rx.recv() {
            Ok(cmd) => cmd,
            Err(e) => {
                if let Some(ref tx) = observer_events_tx {
                    let _ = tx.send(ObserverEvent::Error(format!("Channel error: {:?}", e)));
                }
                continue;
            }
        };
        match command {
            ObserverCommand::Terminate => {
                info!("Handling Termination command");
                if let Some(ref tx) = observer_events_tx {
                    let _ = tx.send(ObserverEvent::Info("Terminating event observer".into()));
                    let _ = tx.send(ObserverEvent::Terminate);
                }
                break;
            }
            ObserverCommand::PropagateBitcoinChainEvent(chain_event) => {
                info!("Handling PropagateBitcoinChainEvent command");
                for event_handler in event_handlers.iter() {
                    event_handler.propagate_bitcoin_event(&chain_event).await;
                }
                // process hooks
                let mut hooks_ids_to_deregister = vec![];
                let mut requests = vec![];

                if config.hooks_enabled {
                    match chainhook_store.read() {
                        Err(e) => {
                            error!("unable to obtain lock {:?}", e);
                            continue;
                        }
                        Ok(chainhook_store_reader) => {
                            let bitcoin_chainhooks = chainhook_store_reader
                                .entries
                                .values()
                                .map(|v| &v.bitcoin_chainhooks)
                                .flatten()
                                .collect::<Vec<_>>();
                            info!(
                                "Evaluating {} bitcoin chainhooks registered",
                                bitcoin_chainhooks.len()
                            );

                            let chainhooks_candidates = evaluate_bitcoin_chainhooks_on_chain_event(
                                &chain_event,
                                bitcoin_chainhooks,
                            );

                            info!(
                                "{} bitcoin chainhooks positive evaluations",
                                chainhooks_candidates.len()
                            );

                            let mut chainhooks_to_trigger = vec![];

                            for trigger in chainhooks_candidates.into_iter() {
                                let mut total_occurrences: u64 = *chainhooks_occurrences_tracker
                                    .get(&trigger.chainhook.uuid)
                                    .unwrap_or(&0);
                                total_occurrences += 1;

                                let limit = trigger.chainhook.expire_after_occurrence.unwrap_or(0);
                                if limit == 0 || total_occurrences <= limit {
                                    chainhooks_occurrences_tracker
                                        .insert(trigger.chainhook.uuid.clone(), total_occurrences);
                                    chainhooks_to_trigger.push(trigger);
                                } else {
                                    hooks_ids_to_deregister.push(trigger.chainhook.uuid.clone());
                                }
                            }

                            let mut proofs = HashMap::new();
                            for hook_to_trigger in chainhooks_to_trigger.iter() {
                                for (transaction, block_identifier) in hook_to_trigger.apply.iter()
                                {
                                    if !proofs.contains_key(&transaction.transaction_identifier) {
                                        info!(
                                            "collecting proof for transaction {}",
                                            transaction.transaction_identifier.hash
                                        );

                                        let rpc = Client::new(
                                            &format!(
                                                "{}:{}",
                                                config.bitcoin_node_rpc_host,
                                                config.bitcoin_node_rpc_port
                                            ),
                                            Auth::UserPass(
                                                config.bitcoin_node_username.to_string(),
                                                config.bitcoin_node_password.to_string(),
                                            ),
                                        )
                                        .expect("unable to build http client");
                                        let txid = Txid::from_str(
                                            &transaction.transaction_identifier.hash[2..],
                                        )
                                        .expect("unable to build txid");
                                        let block_hash =
                                            BlockHash::from_str(&block_identifier.hash[2..])
                                                .expect("unable to build block_hash");

                                        info!(
                                            "collecting proof for transaction {} / {}",
                                            txid, block_hash
                                        );

                                        let res =
                                            rpc.get_tx_out_proof(&vec![txid], Some(&block_hash));
                                        if let Ok(proof) = res {
                                            info!(
                                                "succeeded collecting proof for transaction {}",
                                                transaction.transaction_identifier.hash
                                            );
                                            proofs.insert(
                                                &transaction.transaction_identifier,
                                                bytes_to_hex(&proof),
                                            );
                                        } else {
                                            info!(
                                                "failed collecting proof for transaction {}",
                                                transaction.transaction_identifier.hash
                                            );
                                        }
                                    }
                                }
                            }
                            info!(
                                "{} bitcoin chainhooks will be triggered",
                                chainhooks_to_trigger.len()
                            );

                            if let Some(ref tx) = observer_events_tx {
                                let _ = tx.send(ObserverEvent::HooksTriggered(
                                    chainhooks_to_trigger.len(),
                                ));
                            }
                            for chainhook_to_trigger in chainhooks_to_trigger.into_iter() {
                                if let Some(result) =
                                    handle_bitcoin_hook_action(chainhook_to_trigger, &proofs)
                                {
                                    match result {
                                        BitcoinChainhookOccurrence::Http(request) => {
                                            requests.push(request);
                                        }
                                        BitcoinChainhookOccurrence::Data(payload) => {
                                            if let Some(ref tx) = observer_events_tx {
                                                let _ = tx.send(
                                                    ObserverEvent::BitcoinChainhookTriggered(
                                                        payload,
                                                    ),
                                                );
                                            }
                                        }
                                    }
                                }
                            }
                        }
                    };
                }
                info!(
                    "{} bitcoin chainhooks to deregister",
                    hooks_ids_to_deregister.len()
                );

                for hook_uuid in hooks_ids_to_deregister.iter() {
                    match chainhook_store.write() {
                        Err(e) => {
                            error!("unable to obtain lock {:?}", e);
                            continue;
                        }
                        Ok(mut chainhook_store_writer) => {
                            chainhooks_lookup
                                .get(hook_uuid)
                                .and_then(|api_key| {
                                    chainhook_store_writer.entries.get_mut(&api_key)
                                })
                                .and_then(|hook_formation| {
                                    hook_formation.deregister_bitcoin_hook(hook_uuid.clone())
                                })
                                .and_then(|chainhook| {
                                    if let Some(ref tx) = observer_events_tx {
                                        let _ = tx.send(ObserverEvent::HookDeregistered(
                                            ChainhookSpecification::Bitcoin(chainhook.clone()),
                                        ));
                                    }
                                    Some(chainhook)
                                });
                        }
                    }
                }

                for request in requests.into_iter() {
                    // todo(lgalabru): collect responses for reporting
                    info!("Dispatching request from bitcoin chainhook {:?}", request);
                    let _ = request.send().await;
                }

                if let Some(ref tx) = observer_events_tx {
                    let _ = tx.send(ObserverEvent::BitcoinChainEvent(chain_event));
                }
            }
            ObserverCommand::PropagateStacksChainEvent(chain_event) => {
                info!("Handling PropagateStacksChainEvent command");
                for event_handler in event_handlers.iter() {
                    event_handler.propagate_stacks_event(&chain_event).await;
                }
                let mut hooks_ids_to_deregister = vec![];
                let mut requests = vec![];
                if config.hooks_enabled {
                    match chainhook_store.read() {
                        Err(e) => {
                            error!("unable to obtain lock {:?}", e);
                            continue;
                        }
                        Ok(chainhook_store_reader) => {
                            let stacks_chainhooks = chainhook_store_reader
                                .entries
                                .values()
                                .map(|v| &v.stacks_chainhooks)
                                .flatten()
                                .collect();

                            // process hooks
                            let chainhooks_candidates = evaluate_stacks_chainhooks_on_chain_event(
                                &chain_event,
                                stacks_chainhooks,
                            );

                            let mut chainhooks_to_trigger = vec![];

                            for trigger in chainhooks_candidates.into_iter() {
                                let mut total_occurrences: u64 = *chainhooks_occurrences_tracker
                                    .get(&trigger.chainhook.uuid)
                                    .unwrap_or(&0);
                                total_occurrences += 1;

                                let limit = trigger.chainhook.expire_after_occurrence.unwrap_or(0);
                                if limit == 0 || total_occurrences <= limit {
                                    chainhooks_occurrences_tracker
                                        .insert(trigger.chainhook.uuid.clone(), total_occurrences);
                                    chainhooks_to_trigger.push(trigger);
                                } else {
                                    hooks_ids_to_deregister.push(trigger.chainhook.uuid.clone());
                                }
                            }

                            if let Some(ref tx) = observer_events_tx {
                                let _ = tx.send(ObserverEvent::HooksTriggered(
                                    chainhooks_to_trigger.len(),
                                ));
                            }
                            let proofs = HashMap::new();
                            for chainhook_to_trigger in chainhooks_to_trigger.into_iter() {
                                if let Some(result) =
                                    handle_stacks_hook_action(chainhook_to_trigger, &proofs)
                                {
                                    match result {
                                        StacksChainhookOccurrence::Http(request) => {
                                            requests.push(request);
                                        }
                                        StacksChainhookOccurrence::Data(payload) => {
                                            if let Some(ref tx) = observer_events_tx {
                                                let _ = tx.send(
                                                    ObserverEvent::StacksChainhookTriggered(
                                                        payload,
                                                    ),
                                                );
                                            }
                                        }
                                    }
                                }
                            }
                        }
                    }
                }

                for hook_uuid in hooks_ids_to_deregister.iter() {
                    match chainhook_store.write() {
                        Err(e) => {
                            error!("unable to obtain lock {:?}", e);
                            continue;
                        }
                        Ok(mut chainhook_store_writer) => {
                            chainhooks_lookup
                                .get(hook_uuid)
                                .and_then(|api_key| {
                                    chainhook_store_writer.entries.get_mut(&api_key)
                                })
                                .and_then(|hook_formation| {
                                    hook_formation.deregister_stacks_hook(hook_uuid.clone())
                                })
                                .and_then(|chainhook| {
                                    if let Some(ref tx) = observer_events_tx {
                                        let _ = tx.send(ObserverEvent::HookDeregistered(
                                            ChainhookSpecification::Stacks(chainhook.clone()),
                                        ));
                                    }
                                    Some(chainhook)
                                });
                        }
                    }
                }

                for request in requests.into_iter() {
                    // todo(lgalabru): collect responses for reporting
                    let _ = request.send().await;
                }

                if let Some(ref tx) = observer_events_tx {
                    let _ = tx.send(ObserverEvent::StacksChainEvent(chain_event));
                }
            }
            ObserverCommand::PropagateStacksMempoolEvent(mempool_event) => {
                info!("Handling PropagateStacksMempoolEvent command");
                if let Some(ref tx) = observer_events_tx {
                    let _ = tx.send(ObserverEvent::StacksChainMempoolEvent(mempool_event));
                }
            }
            ObserverCommand::NotifyBitcoinTransactionProxied => {
                info!("Handling NotifyBitcoinTransactionProxied command");
                for event_handler in event_handlers.iter() {
                    event_handler.notify_bitcoin_transaction_proxied().await;
                }
                if let Some(ref tx) = observer_events_tx {
                    let _ = tx.send(ObserverEvent::NotifyBitcoinTransactionProxied);
                }
            }
            ObserverCommand::RegisterHook(hook, api_key) => match chainhook_store.write() {
                Err(e) => {
                    error!("unable to obtain lock {:?}", e);
                    continue;
                }
                Ok(mut chainhook_store_writer) => {
                    info!("Handling RegisterHook command");
                    let hook_formation = match chainhook_store_writer.entries.get_mut(&api_key) {
                        Some(hook_formation) => hook_formation,
                        None => {
                            error!(
                                "Unable to retrieve chainhooks associated with {:?}",
                                api_key
                            );
                            continue;
                        }
                    };
                    hook_formation.register_hook(hook.clone());
                    chainhooks_lookup.insert(hook.uuid().to_string(), api_key.clone());
                    if let Some(ref tx) = observer_events_tx {
                        let _ = tx.send(ObserverEvent::HookRegistered(hook));
                    }
                }
            },
            ObserverCommand::DeregisterStacksHook(hook_uuid, api_key) => {
                match chainhook_store.write() {
                    Err(e) => {
                        error!("unable to obtain lock {:?}", e);
                        continue;
                    }
                    Ok(mut chainhook_store_writer) => {
                        info!("Handling DeregisterStacksHook command");
                        let hook_formation = match chainhook_store_writer.entries.get_mut(&api_key)
                        {
                            Some(hook_formation) => hook_formation,
                            None => {
                                error!(
                                    "Unable to retrieve chainhooks associated with {:?}",
                                    api_key
                                );
                                continue;
                            }
                        };
                        chainhooks_lookup.remove(&hook_uuid);
                        let hook = hook_formation.deregister_stacks_hook(hook_uuid);
                        if let (Some(tx), Some(hook)) = (&observer_events_tx, hook) {
                            let _ = tx.send(ObserverEvent::HookDeregistered(
                                ChainhookSpecification::Stacks(hook),
                            ));
                        }
                    }
                }
            }
            ObserverCommand::DeregisterBitcoinHook(hook_uuid, api_key) => {
                match chainhook_store.write() {
                    Err(e) => {
                        error!("unable to obtain lock {:?}", e);
                        continue;
                    }
                    Ok(mut chainhook_store_writer) => {
                        info!("Handling DeregisterBitcoinHook command");
                        let hook_formation = match chainhook_store_writer.entries.get_mut(&api_key)
                        {
                            Some(hook_formation) => hook_formation,
                            None => {
                                error!(
                                    "Unable to retrieve chainhooks associated with {:?}",
                                    api_key
                                );
                                continue;
                            }
                        };
                        chainhooks_lookup.remove(&hook_uuid);
                        let hook = hook_formation.deregister_bitcoin_hook(hook_uuid);
                        if let (Some(tx), Some(hook)) = (&observer_events_tx, hook) {
                            let _ = tx.send(ObserverEvent::HookDeregistered(
                                ChainhookSpecification::Bitcoin(hook),
                            ));
                        }
                    }
                }
            }
        }
    }
    Ok(())
}

#[rocket::get("/ping", format = "application/json")]
pub fn handle_ping() -> Json<JsonValue> {
    info!("GET /ping");
    Json(json!({
        "status": 200,
        "result": "Ok",
    }))
}

#[post("/new_burn_block", format = "json", data = "<marshalled_block>")]
pub fn handle_new_bitcoin_block(
    indexer_rw_lock: &State<Arc<RwLock<Indexer>>>,
    marshalled_block: Json<JsonValue>,
    background_job_tx: &State<Arc<Mutex<Sender<ObserverCommand>>>>,
) -> Json<JsonValue> {
    info!("POST /new_burn_block");
    // Standardize the structure of the block, and identify the
    // kind of update that this new block would imply, taking
    // into account the last 7 blocks.
    let chain_update = match indexer_rw_lock.inner().write() {
        Ok(mut indexer) => indexer.handle_bitcoin_block(marshalled_block.into_inner()),
        _ => {
            return Json(json!({
                "status": 500,
                "result": "Unable to acquire lock",
            }))
        }
    };

    if let Ok(Some(chain_event)) = chain_update {
        let background_job_tx = background_job_tx.inner();
        match background_job_tx.lock() {
            Ok(tx) => {
                let _ = tx.send(ObserverCommand::PropagateBitcoinChainEvent(chain_event));
            }
            _ => {}
        };
    }

    Json(json!({
        "status": 200,
        "result": "Ok",
    }))
}

#[post("/new_block", format = "application/json", data = "<marshalled_block>")]
pub fn handle_new_stacks_block(
    indexer_rw_lock: &State<Arc<RwLock<Indexer>>>,
    marshalled_block: Json<JsonValue>,
    background_job_tx: &State<Arc<Mutex<Sender<ObserverCommand>>>>,
) -> Json<JsonValue> {
    info!("POST /new_block");
    // Standardize the structure of the block, and identify the
    // kind of update that this new block would imply, taking
    // into account the last 7 blocks.
    // TODO(lgalabru): use _pox_info
    let (_pox_info, chain_event) = match indexer_rw_lock.inner().write() {
        Ok(mut indexer) => {
            let pox_info = indexer.get_pox_info();
            let chain_event = indexer.handle_stacks_block(marshalled_block.into_inner());
            (pox_info, chain_event)
        }
        _ => {
            return Json(json!({
                "status": 500,
                "result": "Unable to acquire lock",
            }))
        }
    };

    if let Ok(Some(chain_event)) = chain_event {
        let background_job_tx = background_job_tx.inner();
        match background_job_tx.lock() {
            Ok(tx) => {
                let _ = tx.send(ObserverCommand::PropagateStacksChainEvent(chain_event));
            }
            _ => {}
        };
    }

    Json(json!({
        "status": 200,
        "result": "Ok",
    }))
}

#[post(
    "/new_microblocks",
    format = "application/json",
    data = "<marshalled_microblock>"
)]
pub fn handle_new_microblocks(
    indexer_rw_lock: &State<Arc<RwLock<Indexer>>>,
    marshalled_microblock: Json<JsonValue>,
    background_job_tx: &State<Arc<Mutex<Sender<ObserverCommand>>>>,
) -> Json<JsonValue> {
    info!("POST /new_microblocks");
    // Standardize the structure of the microblock, and identify the
    // kind of update that this new microblock would imply
    let mut chain_event = match indexer_rw_lock.inner().write() {
        Ok(mut indexer) => {
            let chain_event = indexer.handle_stacks_microblock(marshalled_microblock.into_inner());
            chain_event
        }
        _ => {
            return Json(json!({
                "status": 500,
                "result": "Unable to acquire lock",
            }))
        }
    };

    if let Some(chain_event) = chain_event.take() {
        let background_job_tx = background_job_tx.inner();
        match background_job_tx.lock() {
            Ok(tx) => {
                let _ = tx.send(ObserverCommand::PropagateStacksChainEvent(chain_event));
            }
            _ => {}
        };
    }

    Json(json!({
        "status": 200,
        "result": "Ok",
    }))
}

#[post("/new_mempool_tx", format = "application/json", data = "<raw_txs>")]
pub fn handle_new_mempool_tx(
    raw_txs: Json<Vec<String>>,
    background_job_tx: &State<Arc<Mutex<Sender<ObserverCommand>>>>,
) -> Json<JsonValue> {
    info!("POST /new_mempool_tx");
    let transactions = raw_txs
        .iter()
        .map(|tx_data| {
            let (tx_description, ..) =
                indexer::stacks::get_tx_description(&tx_data).expect("unable to parse transaction");
            MempoolAdmissionData {
                tx_data: tx_data.clone(),
                tx_description,
            }
        })
        .collect::<Vec<_>>();

    let background_job_tx = background_job_tx.inner();
    match background_job_tx.lock() {
        Ok(tx) => {
            let _ = tx.send(ObserverCommand::PropagateStacksMempoolEvent(
                StacksChainMempoolEvent::TransactionsAdmitted(transactions),
            ));
        }
        _ => {}
    };

    Json(json!({
        "status": 200,
        "result": "Ok",
    }))
}

#[post("/drop_mempool_tx", format = "application/json")]
pub fn handle_drop_mempool_tx() -> Json<JsonValue> {
    info!("POST /drop_mempool_tx");
    // TODO(lgalabru): use propagate mempool events
    Json(json!({
        "status": 200,
        "result": "Ok",
    }))
}

#[post("/attachments/new", format = "application/json")]
pub fn handle_new_attachement() -> Json<JsonValue> {
    info!("POST /attachments/new");
    Json(json!({
        "status": 200,
        "result": "Ok",
    }))
}

#[post("/", format = "application/json", data = "<bitcoin_rpc_call>")]
pub async fn handle_bitcoin_rpc_call(
    bitcoin_config: &State<BitcoinConfig>,
    bitcoin_rpc_call: Json<BitcoinRPCRequest>,
    background_job_tx: &State<Arc<Mutex<Sender<ObserverCommand>>>>,
) -> Json<JsonValue> {
    info!("POST /");

    use base64::encode;
    use reqwest::Client;

    let bitcoin_rpc_call = bitcoin_rpc_call.into_inner().clone();
    let method = bitcoin_rpc_call.method.clone();

    let body = rocket::serde::json::serde_json::to_vec(&bitcoin_rpc_call).unwrap();

    let token = encode(format!(
        "{}:{}",
        bitcoin_config.username, bitcoin_config.password
    ));
    let client = Client::new();
    let builder = client
        .post(format!(
            "{}:{}/",
            bitcoin_config.rpc_host, bitcoin_config.rpc_port
        ))
        .header("Content-Type", "application/json")
        .timeout(std::time::Duration::from_secs(5))
        .header("Authorization", format!("Basic {}", token));

    if method == "sendrawtransaction" {
        let background_job_tx = background_job_tx.inner();
        match background_job_tx.lock() {
            Ok(tx) => {
                let _ = tx.send(ObserverCommand::NotifyBitcoinTransactionProxied);
            }
            _ => {}
        };
    }

    match builder.body(body).send().await {
        Ok(res) => Json(res.json().await.unwrap()),
        Err(_) => Json(json!({
            "status": 500
        })),
    }
}

#[get("/v1/chainhooks", format = "application/json")]
pub fn handle_get_hooks(
    chainhook_store: &State<Arc<RwLock<ChainhookStore>>>,
    api_key: ApiKey,
) -> Json<JsonValue> {
    info!("GET /v1/chainhooks");
    if let Ok(chainhook_store_reader) = chainhook_store.inner().read() {
        match chainhook_store_reader.entries.get(&api_key) {
            None => {
                info!("No chainhook registered for api key {:?}", api_key.0);
                Json(json!({
                    "status": 404,
                }))
            }
            Some(hooks) => Json(json!({
                "status": 200,
                "result": hooks,
            })),
        }
    } else {
        Json(json!({
            "status": 500,
            "message": "too many requests",
        }))
    }
}

#[post("/v1/chainhooks", format = "application/json", data = "<hook>")]
pub fn handle_create_hook(
    hook: Json<ChainhookSpecification>,
    background_job_tx: &State<Arc<Mutex<Sender<ObserverCommand>>>>,
    api_key: ApiKey,
) -> Json<JsonValue> {
    info!("POST /v1/chainhooks");
    let hook = hook.into_inner();
    let background_job_tx = background_job_tx.inner();
    match background_job_tx.lock() {
        Ok(tx) => {
            let _ = tx.send(ObserverCommand::RegisterHook(hook, api_key));
        }
        _ => {}
    };

    Json(json!({
        "status": 200,
        "result": "Ok",
    }))
}

#[delete("/v1/chainhooks/stacks/<hook_uuid>", format = "application/json")]
pub fn handle_delete_stacks_hook(
    hook_uuid: String,
    background_job_tx: &State<Arc<Mutex<Sender<ObserverCommand>>>>,
    api_key: ApiKey,
) -> Json<JsonValue> {
    info!("POST /v1/chainhooks/stacks/<hook_uuid>");
    let background_job_tx = background_job_tx.inner();
    match background_job_tx.lock() {
        Ok(tx) => {
            let _ = tx.send(ObserverCommand::DeregisterStacksHook(hook_uuid, api_key));
        }
        _ => {}
    };

    Json(json!({
        "status": 200,
        "result": "Ok",
    }))
}

#[delete("/v1/chainhooks/bitcoin/<hook_uuid>", format = "application/json")]
pub fn handle_delete_bitcoin_hook(
    hook_uuid: String,
    background_job_tx: &State<Arc<Mutex<Sender<ObserverCommand>>>>,
    api_key: ApiKey,
) -> Json<JsonValue> {
    info!("DELETE /v1/chainhooks/bitcoin/<hook_uuid>");
    let background_job_tx = background_job_tx.inner();
    match background_job_tx.lock() {
        Ok(tx) => {
            let _ = tx.send(ObserverCommand::DeregisterBitcoinHook(hook_uuid, api_key));
        }
        _ => {}
    };

    Json(json!({
        "status": 200,
        "result": "Ok",
    }))
}

#[derive(Clone, Debug, PartialEq, Eq, Hash)]
pub struct ApiKey(Option<String>);

#[derive(Debug)]
pub enum ApiKeyError {
    Missing,
    Invalid,
    InternalError,
}

#[rocket::async_trait]
impl<'r> FromRequest<'r> for ApiKey {
    type Error = ApiKeyError;

    async fn from_request(req: &'r Request<'_>) -> request::Outcome<Self, Self::Error> {
        let state = req.rocket().state::<Arc<RwLock<ChainhookStore>>>();
        if let Some(chainhook_store_handle) = state {
            if let Ok(chainhook_store_reader) = chainhook_store_handle.read() {
                let key = req.headers().get_one("x-api-key");
                match key {
                    Some(key) => {
                        match chainhook_store_reader.is_authorized(Some(key.to_string())) {
                            true => Outcome::Success(ApiKey(Some(key.to_string()))),
                            false => Outcome::Failure((Status::BadRequest, ApiKeyError::Invalid)),
                        }
                    }
                    None => match chainhook_store_reader.is_authorized(None) {
                        true => Outcome::Success(ApiKey(None)),
                        false => Outcome::Failure((Status::BadRequest, ApiKeyError::Invalid)),
                    },
                }
            } else {
                Outcome::Failure((Status::InternalServerError, ApiKeyError::InternalError))
            }
        } else {
            Outcome::Failure((Status::InternalServerError, ApiKeyError::InternalError))
        }
    }
}

#[cfg(test)]
mod tests;<|MERGE_RESOLUTION|>--- conflicted
+++ resolved
@@ -270,10 +270,7 @@
         workers: 3,
         address: IpAddr::V4(Ipv4Addr::new(0, 0, 0, 0)),
         keep_alive: 5,
-<<<<<<< HEAD
-=======
         temp_dir: std::env::temp_dir().into(),
->>>>>>> e922bb56
         log_level: log_level.clone(),
         ..Config::default()
     };
@@ -308,10 +305,7 @@
         workers: 1,
         address: IpAddr::V4(Ipv4Addr::new(0, 0, 0, 0)),
         keep_alive: 5,
-<<<<<<< HEAD
-=======
         temp_dir: std::env::temp_dir().into(),
->>>>>>> e922bb56
         log_level,
         ..Config::default()
     };
