--- conflicted
+++ resolved
@@ -47,11 +47,7 @@
 
 The debugging feature allows you to run Clarity code, line-by-line, so you can better understand what happens when it runs.
 
-<<<<<<< HEAD
-**Note: This feature currently only runs on the desktop and requires a local [installation of Clarinet](https://github.com/stx-labs/clarinet#installation).**
-=======
 **Note: This feature currently only runs on the desktop and requires a local [installation of Clarinet](https://github.com/stx-labs/clarinet).**
->>>>>>> cb87feb5
 
 For more information on how debugging works, and how you can debug smart contracts, please see the [How to Debug Your Smart Contracts With Clarinet](https://www.hiro.so/blog/how-to-debug-your-smart-contracts-with-clarinet) blog post.
 
@@ -63,22 +59,15 @@
 
 When a contract implements a trait (such as the NFT of FT trait – SIPs 009 and 010), the extensions will show and errors if the trait implementation is incomplete (for example, if the trait expects a function which is not implemented, or if the function signature does not match the trait definition).
 
-<<<<<<< HEAD
-=======
 ### Handle Requirements
 
 If your Clarity project relies on specific requirements (eg: SIPs 009 or 010) for interacting with contracts on mainnet, the extension will automatically detect and cached the required contracts.
 
->>>>>>> cb87feb5
 ---
 
 ## Contributing to this Extension
 
-<<<<<<< HEAD
-Hiro welcomes feedback, comments and suggestions to improve this extension over time.
-=======
 Stacks Labs welcomes feedback, comments and suggestions to improve this extension over time.
->>>>>>> cb87feb5
 
 ### Run the extension locally
 
