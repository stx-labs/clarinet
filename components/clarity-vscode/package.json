{
  "name": "clarity-stacks",
  "displayName": "Clarity - Stacks Labs",
  "description": "Syntax highlighting, code completion, documentation, and debugging for Clarity smart contracts. Build decentralized applications on Stacks.",
  "author": "Stacks Labs",
  "publisher": "stackslabs",
  "icon": "assets/images/clarity-logo.png",
<<<<<<< HEAD
  "homepage": "https://stackslabs.com/clarinet",
  "bugs": "https://github.com/stx-labs/clarinet/issues",
  "repository": {
    "type": "git",
    "url": "git+https://github.com/stx-labs/clarinet"
  },
=======
  "homepage": "https://github.com/stx-labs/clarinet",
  "bugs": "https://github.com/stx-labs/clarinet/issues",
>>>>>>> cb87feb5
  "license": "GPL-3.0-only",
  "version": "3.8.1",
  "private": true,
  "workspaces": [
    "client",
    "server",
    "debug"
  ],
<<<<<<< HEAD
=======
  "repository": {
    "type": "git",
    "url": "https://github.com/stx-labs/clarinet"
  },
>>>>>>> cb87feb5
  "scripts": {
    "clean": "rimraf .vscode-test-web ./debug/dist ./client/dist ./server/dist ./server/src/clarity-lsp-*",
    "pretest": "NODE_ENV=test concurrently \"webpack -c ./webpack.config.dev.js\" \"swc --config-file .runTests.swcrc ./client/tests/runTests.ts -o ./client/dist/tests/runTests.js\"",
    "test": "node client/dist/tests/runTests.js",
    "lint": "eslint ./client/src ./server/src",
    "dev:watch": "webpack -c ./webpack.config.dev.js -w",
    "dev:browser": "vscode-test-web --extensionDevelopmentPath=. ./test-data --open-devtools",
    "dev": "webpack -c ./webpack.config.dev.js && concurrently \"npm:dev:*\"",
    "vscode:prepublish": "npm run clean && NODE_ENV=production webpack",
    "vsce:package": "vsce package",
    "vsce:publish": "vsce publish",
    "vsce:prerelease": "vsce publish --pre-release"
  },
  "categories": [
    "Programming Languages",
    "Linters",
    "Debuggers",
    "Formatters",
    "Testing"
  ],
  "keywords": [
    "clarity",
    "stacks",
    "smart contract",
    "lsp",
    "bitcoin",
    "blockchain"
  ],
  "galleryBanner": {
    "color": "#242424",
    "theme": "dark"
  },
  "qna": "https://github.com/stx-labs/clarinet/issues",
  "engines": {
    "vscode": "^1.64.0"
  },
  "activationEvents": [
    "workspaceContains:Clarinet.toml"
  ],
  "main": "./client/dist/clientNode.js",
  "browser": "./client/dist/clientBrowser.js",
  "contributes": {
    "configuration": [
      {
        "id": "clariy-lsp",
        "title": "Clarity",
        "properties": {
          "clariy-lsp.trace.server": {
            "type": "string",
            "scope": "window",
            "enum": [
              "off",
              "messages",
              "verbose"
            ],
            "default": "verbose",
            "description": "Traces the communication between VS Code and the web-extension language server."
          },
          "clarity-lsp.completion": {
            "type": "boolean",
            "default": true,
            "order": 0,
            "description": "Allow auto-completion for native and user-defined functions."
          },
          "clarity-lsp.completionSmartParenthesisWrap": {
            "type": "boolean",
            "default": true,
            "order": 0,
            "description": "If set to true, the auto-completion won't wrap a function with a parenthesis if an opening parenthesis is already there."
          },
          "clarity-lsp.completionIncludeNativePlaceholders": {
            "type": "boolean",
            "default": true,
            "order": 0,
            "description": "If set to true, the auto-completion of native functions will include placeholders for the arguments."
          },
          "clarity-lsp.formatting": {
            "type": "boolean",
            "default": true,
            "order": 0,
            "description": "If set to false, the Clarity formatter is fully disabled"
          },
          "clarity-lsp.hover": {
            "type": "boolean",
            "default": true,
            "order": 0,
            "description": "Show documentation for native function and keywords on hover."
          },
          "clarity-lsp.documentSymbols": {
            "type": "boolean",
            "default": false,
            "order": 0,
            "description": "Show contract symbols in breadcrumb (beta)."
          },
          "clarity-lsp.goToDefinition": {
            "type": "boolean",
            "default": true,
            "order": 0,
            "description": "Enable go to definition."
          },
          "clarity-lsp.signatureHelp": {
            "type": "boolean",
            "default": true,
            "order": 0,
            "description": "Show function signature help."
          },
          "clarity-lsp.debug.logRequestsTimings": {
            "type": "boolean",
            "default": false,
            "description": "Log LSP requests performances."
<<<<<<< HEAD
=======
          },
          "clarity-lsp.misc.showDevSurveyQ2-23-1": {
            "type": "boolean",
            "default": false,
            "description": "n/a"
>>>>>>> cb87feb5
          }
        }
      }
    ],
    "languages": [
      {
        "id": "clarity",
        "aliases": [
          "Clarity",
          "clarity"
        ],
        "extensions": [
          ".clar"
        ],
        "icon": {
          "light": "./assets/images/file-icon/clar-light-theme.svg",
          "dark": "./assets/images/file-icon/clar-dark-theme.svg"
        },
        "configuration": "./language-configuration.json"
      },
      {
        "id": "toml",
        "extensions": [
          ".toml"
        ]
      }
    ],
    "grammars": [
      {
        "language": "clarity",
        "scopeName": "source.clar",
        "path": "./syntaxes/clarity.tmLanguage.json"
      }
    ],
    "viewsContainers": {
      "panel": [
        {
          "id": "clarityPanel",
          "title": "Clarity",
          "icon": "assets/images/file-icon/clar-dark-theme.svg",
          "when": "config.clariy-lsp.panels.insights-panel"
        }
      ]
    },
    "views": {
      "clarityPanel": [
        {
          "type": "webview",
          "id": "clariy-lsp.clarityInsightsView",
          "icon": "",
          "name": "Insights",
          "when": "config.clariy-lsp.panels.insights-panel"
        }
      ]
    },
    "breakpoints": [
      {
        "language": "clarity"
      }
    ],
    "debuggers": [
      {
        "type": "clarinet",
        "label": "Clarinet Debug",
        "program": "./debug/dist/debug.js",
        "runtime": "node",
        "languages": [
          "clarity"
        ],
        "configurationAttributes": {
          "launch": {
            "required": [
              "manifest",
              "expression"
            ],
            "properties": {
              "manifest": {
                "type": "string",
                "description": "Path to Clarinet.toml."
              },
              "expression": {
                "type": "string",
                "description": "Expression to debug."
              }
            }
          }
        },
        "initialConfigurations": [
          {
            "type": "clarinet",
            "request": "launch",
            "name": "Call .foo.bar",
            "manifest": "${workspaceFolder}/Clarinet.toml",
            "expression": "(contract-call? .foo bar 42)"
          }
        ],
        "configurationSnippets": [
          {
            "label": "Clarinet Debugger",
            "description": "A new configuration for debugging a smart contract.",
            "body": {
              "type": "clarinet",
              "request": "launch",
              "name": "Call .foo.bar",
              "manifest": "${workspaceFolder}/Clarinet.toml",
              "expression": "(contract-call? .foo bar 42)"
            }
          }
        ]
      }
    ]
  },
  "devDependencies": {
    "@eslint/eslintrc": "^3.1.0",
    "@eslint/js": "^9.13.0",
    "@swc/cli": "^0.7.5",
    "@swc/core": "^1.7.40",
    "@typescript-eslint/eslint-plugin": "^8.11.0",
    "@typescript-eslint/parser": "^8.11.0",
    "@vscode/test-web": "^0.0.73",
    "@vscode/vsce": "^3.2.2",
    "@wasm-tool/wasm-pack-plugin": "^1.6.0",
    "concurrently": "^9.1.2",
    "copy-webpack-plugin": "^13.0.0",
    "eslint": "^9.13.0",
    "ovsx": "^0.10.2",
    "path-browserify": "^1.0.1",
    "regenerator-runtime": "^0.14.0",
    "rimraf": "^6.0.1",
    "swc-loader": "^0.2.3",
    "typescript": "^5.0.2",
    "webpack": "^5.76.0",
    "webpack-cli": "^6.0.1"
  }
}<|MERGE_RESOLUTION|>--- conflicted
+++ resolved
@@ -5,17 +5,12 @@
   "author": "Stacks Labs",
   "publisher": "stackslabs",
   "icon": "assets/images/clarity-logo.png",
-<<<<<<< HEAD
   "homepage": "https://stackslabs.com/clarinet",
   "bugs": "https://github.com/stx-labs/clarinet/issues",
   "repository": {
     "type": "git",
     "url": "git+https://github.com/stx-labs/clarinet"
   },
-=======
-  "homepage": "https://github.com/stx-labs/clarinet",
-  "bugs": "https://github.com/stx-labs/clarinet/issues",
->>>>>>> cb87feb5
   "license": "GPL-3.0-only",
   "version": "3.8.1",
   "private": true,
@@ -24,13 +19,6 @@
     "server",
     "debug"
   ],
-<<<<<<< HEAD
-=======
-  "repository": {
-    "type": "git",
-    "url": "https://github.com/stx-labs/clarinet"
-  },
->>>>>>> cb87feb5
   "scripts": {
     "clean": "rimraf .vscode-test-web ./debug/dist ./client/dist ./server/dist ./server/src/clarity-lsp-*",
     "pretest": "NODE_ENV=test concurrently \"webpack -c ./webpack.config.dev.js\" \"swc --config-file .runTests.swcrc ./client/tests/runTests.ts -o ./client/dist/tests/runTests.js\"",
@@ -141,14 +129,6 @@
             "type": "boolean",
             "default": false,
             "description": "Log LSP requests performances."
-<<<<<<< HEAD
-=======
-          },
-          "clarity-lsp.misc.showDevSurveyQ2-23-1": {
-            "type": "boolean",
-            "default": false,
-            "description": "n/a"
->>>>>>> cb87feb5
           }
         }
       }
