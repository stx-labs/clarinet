# Clarinet SDK Workspace

This workspace regroups
`@stacks/clarinet-sdk` for node.js and `@stacks/clarinet-sdk-browser` for web browsers.  
They respectively rely on `@stacks/clarinet-sdk-wasm` and `@stacks/clarinet-sdk-browser-wasm`.

Because of the way the wasm packages are build, with wasm-pack, it made sense to have two different
packages for Node.js and the browsers, but it has some caveats. Especially, some of the code is
duplicated in `./browser/src/sdkProxy.ts` and `./node/src/sdkProxy.ts`. In the future, we hope to
be able to simplify this build, it would require some breaking changes so it could be part of
Clarinet 3.x.

## Contributing

The clarinet-sdk requires a few steps to be built and tested locally.

Clone the clarinet repo and `cd` into it:

```sh
<<<<<<< HEAD
git clone git@github.com:stx-labs/clarinet.git
=======
git clone git@github.com:stacks/clarinet.git
>>>>>>> cb87feb5
cd clarinet
```

Open the SDK workspace in VSCode, it's especially useful to get rust-analyzer
to consider the right files with the right cargo features.

```sh
code components/clarinet-sdk/clarinet-sdk.code-workspace
```

The SDK mainly relies on two components:

- the Rust component: `components/clarinet-sdk-wasm`
- the TS component: `components/clarinet-sdk`

To work with these two packages locally, the first one needs to be built with
wasm-pack (install [wasm-pack](https://rustwasm.github.io/wasm-pack/installer)).

```sh
# build the wasm package
npm run build:sdk-wasm
# install dependencies and build the node package
npm install
# make sure the installation works
npm test
```

### Release

The Node.js and browser versions can be published with this single command.  
Make sure to check the check both packages versions first.

```sh
# the wasm package must be published first
# $ npm run publish:sdk-wasm
npm run publish:sdk
```<|MERGE_RESOLUTION|>--- conflicted
+++ resolved
@@ -17,11 +17,7 @@
 Clone the clarinet repo and `cd` into it:
 
 ```sh
-<<<<<<< HEAD
 git clone git@github.com:stx-labs/clarinet.git
-=======
-git clone git@github.com:stacks/clarinet.git
->>>>>>> cb87feb5
 cd clarinet
 ```
 
