import { Cl, ClarityValue } from "@stacks/transactions";
import {
  SDK,
  TransactionRes,
  CallContractArgs,
  DeployContractArgs,
  TransferSTXArgs,
  ContractOptions,
} from "@hirosystems/clarinet-sdk-wasm";

import { vfs } from "./vfs.js";
import type { ContractInterface } from "./contractInterface.js";
import { ContractAST } from "./contractAst.js";

const wasmModule = import("@hirosystems/clarinet-sdk-wasm");

// https://developer.mozilla.org/en-US/docs/Web/JavaScript/Reference/Global_Objects/BigInt#use_within_json
// @ts-ignore
BigInt.prototype.toJSON = function () {
  return this.toString();
};

export type ClarityEvent = {
  event: string;
  data: { raw_value?: string; value?: ClarityValue; [key: string]: any };
};

export type ParsedTransactionResult = {
  result: ClarityValue;
  events: ClarityEvent[];
};

export type CallFn = (
  contract: string,
  method: string,
  args: ClarityValue[],
  sender: string,
) => ParsedTransactionResult;

export type DeployContractOptions = {
  clarityVersion: 1 | 2;
};
export type DeployContract = (
  name: string,
  content: string,
  options: DeployContractOptions | null,
  sender: string,
) => ParsedTransactionResult;

export type TransferSTX = (
  amount: number | bigint,
  recipient: string,
  sender: string,
) => ParsedTransactionResult;

export type Tx =
  | {
      callPublicFn: {
        contract: string;
        method: string;
        args: ClarityValue[];
        sender: string;
      };
      deployContract?: never;
      transferSTX?: never;
    }
  | {
      callPublicFn?: never;
      deployContract: {
        name: string;
        content: string;
        options: DeployContractOptions | null;
        sender: string;
      };
      transferSTX?: never;
    }
  | {
      callPublicFn?: never;
      deployContradct?: never;
      transferSTX: { amount: number; recipient: string; sender: string };
    };

export const tx = {
  callPublicFn: (contract: string, method: string, args: ClarityValue[], sender: string): Tx => ({
    callPublicFn: { contract, method, args, sender },
  }),
  deployContract: (
    name: string,
    content: string,
    options: DeployContractOptions | null,
    sender: string,
  ): Tx => ({
    deployContract: { name, content, options, sender },
  }),
  transferSTX: (amount: number, recipient: string, sender: string): Tx => ({
    transferSTX: { amount, recipient, sender },
  }),
};

<<<<<<< HEAD
type MineBlock = (txs: Array<Tx>) => ParsedTransactionResult[];
type GetDataVar = (contract: string, dataVar: string) => ClarityValue;
type GetBlockTime = () => ClarityValue;
type GetMapEntry = (contract: string, mapName: string, mapKey: ClarityValue) => ClarityValue;
type GetContractAST = (contractId: string) => ContractAST;
type GetContractsInterfaces = () => Map<string, ContractInterface>;
=======
export type MineBlock = (txs: Array<Tx>) => ParsedTransactionResult[];
export type GetDataVar = (contract: string, dataVar: string) => ClarityValue;
export type GetMapEntry = (contract: string, mapName: string, mapKey: ClarityValue) => ClarityValue;
export type GetContractAST = (contractId: string) => ContractAST;
export type GetContractsInterfaces = () => Map<string, ContractInterface>;
>>>>>>> 8ece84ba

// because the session is wrapped in a proxy the types need to be hardcoded
export type Simnet = {
  [K in keyof SDK]: K extends "callReadOnlyFn" | "callPublicFn"
    ? CallFn
    : K extends "deployContract"
    ? DeployContract
    : K extends "transferSTX"
    ? TransferSTX
    : K extends "mineBlock"
    ? MineBlock
    : K extends "getDataVar"
    ? GetDataVar
    : K extends "getBlockTime"
    ? GetBlockTime
    : K extends "getMapEntry"
    ? GetMapEntry
    : K extends "getContractAST"
    ? GetContractAST
    : K extends "getContractsInterfaces"
    ? GetContractsInterfaces
    : SDK[K];
};

function parseEvents(events: string): ClarityEvent[] {
  try {
    // @todo: improve type safety
    return JSON.parse(events).map((e: string) => {
      const { event, data } = JSON.parse(e);
      if ("raw_value" in data) {
        data.value = Cl.deserialize(data.raw_value);
      }
      return {
        event: event,
        data: data,
      };
    });
  } catch (e) {
    console.error(`Fail to parse events: ${e}`);
    return [];
  }
}

function parseTxResponse(response: TransactionRes): ParsedTransactionResult {
  return {
    result: Cl.deserialize(response.result),
    events: parseEvents(response.events),
  };
}

const getSessionProxy = () => ({
  get(session: SDK, prop: keyof SDK, receiver: any) {
    // some of the WASM methods are proxied here to:
    // - serialize clarity values input argument
    // - deserialize output into clarity values

    if (prop === "callReadOnlyFn" || prop === "callPublicFn") {
      const callFn: CallFn = (contract, method, args, sender) => {
        const response = session[prop](
          new CallContractArgs(
            contract,
            method,
            args.map((a) => Cl.serialize(a)),
            sender,
          ),
        );
        return parseTxResponse(response);
      };
      return callFn;
    }

    if (prop === "deployContract") {
      const callDeployContract: DeployContract = (name, content, options, sender) => {
        const rustOptions = options
          ? new ContractOptions(options.clarityVersion)
          : new ContractOptions();

        const response = session.deployContract(
          new DeployContractArgs(name, content, rustOptions, sender),
        );
        return parseTxResponse(response);
      };
      return callDeployContract;
    }

    if (prop === "transferSTX") {
      const callTransferSTX: TransferSTX = (amount, ...args) => {
        const response = session.transferSTX(new TransferSTXArgs(BigInt(amount), ...args));
        return parseTxResponse(response);
      };
      return callTransferSTX;
    }

    if (prop === "mineBlock") {
      const callMineBlock: MineBlock = (txs) => {
        const serializedTxs = txs.map((tx) => {
          if (tx.callPublicFn) {
            return {
              callPublicFn: {
                ...tx.callPublicFn,
                args_maps: tx.callPublicFn.args.map((a) => Cl.serialize(a)),
              },
            };
          }
          return tx;
        });

        const responses: TransactionRes[] = session.mineBlock(serializedTxs);
        return responses.map(parseTxResponse);
      };
      return callMineBlock;
    }

    if (prop === "getDataVar") {
      const getDataVar: GetDataVar = (...args) => {
        const response = session.getDataVar(...args);
        const result = Cl.deserialize(response);
        return result;
      };
      return getDataVar;
    }

    if (prop === "getBlockTime") {
      const getBlockTime: GetBlockTime = () => {
        const response = session.getBlockTime();
        const result = Cl.deserialize(response);
        return result;
      };
      return getBlockTime;
    }

    if (prop === "getMapEntry") {
      const getMapEntry: GetMapEntry = (contract, mapName, mapKey) => {
        const response = session.getMapEntry(contract, mapName, Cl.serialize(mapKey));
        const result = Cl.deserialize(response);
        return result;
      };
      return getMapEntry;
    }

    return Reflect.get(session, prop, receiver);
  },
});

// load wasm only once and memoize it
function memoizedInit() {
  let simnet: Simnet | null = null;

  return async (manifestPath = "./Clarinet.toml") => {
    if (!simnet) {
      const module = await wasmModule;
      simnet = new Proxy(new module.SDK(vfs), getSessionProxy()) as unknown as Simnet;
    }

    // start a new simnet session
    await simnet.initSession(process.cwd(), manifestPath);
    return simnet;
  };
}

export const initSimnet = memoizedInit();<|MERGE_RESOLUTION|>--- conflicted
+++ resolved
@@ -97,20 +97,12 @@
   }),
 };
 
-<<<<<<< HEAD
-type MineBlock = (txs: Array<Tx>) => ParsedTransactionResult[];
-type GetDataVar = (contract: string, dataVar: string) => ClarityValue;
-type GetBlockTime = () => ClarityValue;
-type GetMapEntry = (contract: string, mapName: string, mapKey: ClarityValue) => ClarityValue;
-type GetContractAST = (contractId: string) => ContractAST;
-type GetContractsInterfaces = () => Map<string, ContractInterface>;
-=======
 export type MineBlock = (txs: Array<Tx>) => ParsedTransactionResult[];
 export type GetDataVar = (contract: string, dataVar: string) => ClarityValue;
 export type GetMapEntry = (contract: string, mapName: string, mapKey: ClarityValue) => ClarityValue;
 export type GetContractAST = (contractId: string) => ContractAST;
 export type GetContractsInterfaces = () => Map<string, ContractInterface>;
->>>>>>> 8ece84ba
+export type GetBlockTime = () => ClarityValue;
 
 // because the session is wrapped in a proxy the types need to be hardcoded
 export type Simnet = {
