pub mod helpers;
pub mod ignored;

use std::cell::RefCell;
use std::collections::HashMap;
use std::iter::Peekable;
use std::{fmt, slice};

use clarity::vm::functions::define::DefineFunctions;
use clarity::vm::functions::NativeFunctions;
use clarity::vm::representations::{PreSymbolicExpression, PreSymbolicExpressionType};
use helpers::t;
use ignored::ignored_exprs;

pub enum Indentation {
    Space(usize),
    Tab,
}

impl fmt::Display for Indentation {
    fn fmt(&self, f: &mut fmt::Formatter) -> fmt::Result {
        match self {
            Indentation::Space(count) => write!(f, "{}", " ".repeat(*count)),
            Indentation::Tab => write!(f, "\t"),
        }
    }
}

// or/and with > N comparisons will be split across multiple lines
// (or
//   true
//   (is-eq 1 1)
//   false
// )
const BOOLEAN_BREAK_LIMIT: usize = 2;

// commented blocks with this string included will not be formatted
const FORMAT_IGNORE_SYNTAX: &str = "@format-ignore";

pub struct Settings {
    pub indentation: Indentation,
    pub max_line_length: usize,
}

impl Settings {
    pub fn new(indentation: Indentation, max_line_length: usize) -> Self {
        Settings {
            indentation,
            max_line_length,
        }
    }
}

impl Default for Settings {
    fn default() -> Settings {
        Settings {
            indentation: Indentation::Space(2),
            max_line_length: 80,
        }
    }
}

pub struct ClarityFormatter {
    settings: Settings,
}
impl ClarityFormatter {
    pub fn new(settings: Settings) -> Self {
        Self { settings }
    }
    /// formatting for files to ensure a newline at the end
    pub fn format_file(&self, source: &str) -> String {
        let trimmed_source = source.trim_start_matches(['\n', '\r']);
        let pse = clarity::vm::ast::parser::v2::parse(trimmed_source).unwrap();
        let agg = Aggregator::new(&self.settings, &pse, Some(trimmed_source));
        let result = agg.generate();

        // make sure the file ends with a newline
        format!("{}\n", result.trim_end_matches(['\n', '\r']))
    }
    /// formatting an AST without a source file
    pub fn format_ast(&self, pse: &[PreSymbolicExpression]) -> String {
        let agg = Aggregator::new(&self.settings, pse, None);
        agg.generate()
    }
    /// Alias `format_file` to `format`
    pub fn format(&self, source: &str) -> String {
        self.format_file(source)
    }
    /// for range formatting within editors
    pub fn format_section(&self, source: &str) -> Result<String, String> {
        let pse = clarity::vm::ast::parser::v2::parse(source).map_err(|e| e.to_string())?;

        // range formatting specifies to the aggregator that we're
        // starting mid-source and thus should pre-populate
        // `previous_indentation` for format_source_exprs
        let indentation_level = source.chars().take_while(|c| c.is_whitespace()).count();
        let leading_spaces = &source[..indentation_level];
        let agg = Aggregator::new(&self.settings, &pse, Some(source));

        let result = agg.generate();
        Ok(if leading_spaces.is_empty() {
            result
        } else {
            format!("{leading_spaces}{result}")
        })
    }
}

/// Aggregator does the heavy lifting and generates the final output string.
/// all the formatting methods live within this struct.
pub struct Aggregator<'a> {
    settings: &'a Settings,
    pse: &'a [PreSymbolicExpression],
    source: Option<&'a str>,

    cache: RefCell<HashMap<(usize, String), String>>,
}

impl<'a> Aggregator<'a> {
    pub fn new(
        settings: &'a Settings,
        pse: &'a [PreSymbolicExpression],
        source: Option<&'a str>,
    ) -> Self {
        Aggregator {
            settings,
            pse,
            source,
            cache: RefCell::new(HashMap::new()),
        }
    }
    pub fn generate(&self) -> String {
        self.cache.borrow_mut().clear();
        // this handles if we're formatting a section of code rather than the whole file
        let indentation_level = match self.source {
            Some(source) => source.chars().take_while(|c| c.is_whitespace()).count(),
            None => {
                (self
                    .pse
                    .first()
                    .map_or(0, |expr| expr.span().start_column.saturating_sub(1)))
                    as usize
            }
        };
        let previous_indentation = match self.source {
            Some(source) => &source[..indentation_level],
            None => &" ".repeat(indentation_level),
        };

        let formatted = self.format_source_exprs(self.pse, previous_indentation);
        // If we're formatting an AST without a source and there's indentation,
        // we need to ensure it's applied to the beginning of the output
        if self.source.is_none() && indentation_level > 0 {
            // Only add indentation if we're formatting a top-level expression
            if self.pse.len() == 1 && formatted.starts_with('(') {
                return format!("{previous_indentation}{formatted}");
            }
        }

        formatted
    }

    fn format_source_exprs(
        &self,
        expressions: &[PreSymbolicExpression],
        previous_indentation: &str,
    ) -> String {
        // Create a key based on the slice pointer and length for the whole array
        let key = (
            expressions.as_ptr() as usize,
            previous_indentation.to_string(),
        );

        // Check if we have a cached result
        let cached_result = {
            let cache_ref = self.cache.borrow();
            cache_ref.get(&key).cloned()
        };
        if let Some(result) = cached_result {
            return result;
        }
        // Track the end line of the previous expression
        let mut prev_end_line = 0;

        // use peekable to handle trailing comments nicely
        let mut iter = expressions.iter().peekable();
        let mut result = "".to_owned(); // Accumulate results here

        while let Some(expr) = iter.next() {
            let trailing_comment = get_trailing_comment(expr, &mut iter);
            let cur = self.display_pse(expr, previous_indentation);
            if cur.contains(FORMAT_IGNORE_SYNTAX) {
                result.push_str(&cur);
                if let Some(next) = iter.peek() {
                    if next.match_list().is_some() {
                        let next_expr = iter.next().unwrap();
                        result.push('\n');
                        result.push_str(&ignored_exprs(
                            std::slice::from_ref(next_expr),
                            self.source.unwrap_or_default(),
                        ));
                        result.push('\n');
                        prev_end_line = next_expr.span().end_line;
                    }
                }
                continue;
            }

            if prev_end_line > 0
                && expr.span().start_line > 0
                && expr.span().start_line > prev_end_line
            {
                let blank_lines = expr.span().start_line - prev_end_line - 1;
                let extra_newlines = std::cmp::min(blank_lines, 1);
                for _ in 0..extra_newlines {
                    result.push('\n');
                }
            }
            if let Some(list) = expr.match_list() {
                if let Some(atom_name) = list.split_first().and_then(|(f, _)| f.match_atom()) {
                    let formatted = if let Some(native) = NativeFunctions::lookup_by_name(atom_name)
                    {
                        match native {
                            NativeFunctions::Let => self.format_let(list, previous_indentation),
                            NativeFunctions::Begin => self.format_begin(list, previous_indentation),
                            NativeFunctions::Match =>
                              if contains_comments(list) {
                                self.match_with_comments(list, previous_indentation)
                              } else {
                                self.format_match(list, previous_indentation)
                              },
                            NativeFunctions::TupleCons => {
                                // if the kv map is defined with (tuple (c 1)) then we strip the
                                // ClarityName("tuple") out first and convert it to key/value syntax
                                self.format_key_value(&list[1..], previous_indentation)
                            }
                            NativeFunctions::If => self.format_if(list, previous_indentation),
                            NativeFunctions::And | NativeFunctions::Or => {
                                self.format_booleans(list, previous_indentation)
                            }

                            NativeFunctions::ListCons => self.format_list(list, previous_indentation),

                            | NativeFunctions::RestrictAssets => self.format_restrict_assets(list, previous_indentation),
                            // everything else that's not special cased
                            NativeFunctions::Add
                            | NativeFunctions::Subtract
                            | NativeFunctions::Multiply
                            | NativeFunctions::Divide
                            | NativeFunctions::CmpGeq
                            | NativeFunctions::CmpLeq
                            | NativeFunctions::CmpLess
                            | NativeFunctions::CmpGreater
                            | NativeFunctions::ToInt
                            | NativeFunctions::ToUInt
                            | NativeFunctions::Modulo
                            | NativeFunctions::Power
                            | NativeFunctions::Sqrti
                            | NativeFunctions::Log2
                            | NativeFunctions::BitwiseXor
                            | NativeFunctions::Not
                            | NativeFunctions::Equals
                            | NativeFunctions::Map
                            | NativeFunctions::Fold
                            | NativeFunctions::Append
                            | NativeFunctions::Concat
                            | NativeFunctions::AsMaxLen
                            | NativeFunctions::Len
                            | NativeFunctions::ElementAt
                            | NativeFunctions::ElementAtAlias
                            | NativeFunctions::IndexOf
                            | NativeFunctions::IndexOfAlias
                            | NativeFunctions::BuffToIntLe
                            | NativeFunctions::BuffToUIntLe
                            | NativeFunctions::BuffToIntBe
                            | NativeFunctions::BuffToUIntBe
                            | NativeFunctions::IsStandard
                            | NativeFunctions::PrincipalDestruct
                            | NativeFunctions::PrincipalConstruct
                            | NativeFunctions::StringToInt
                            | NativeFunctions::StringToUInt
                            | NativeFunctions::IntToAscii
                            | NativeFunctions::IntToUtf8
                            | NativeFunctions::FetchVar
                            | NativeFunctions::FetchEntry // map-get?
                            | NativeFunctions::SetEntry // map-set?
                            | NativeFunctions::SetVar
                            | NativeFunctions::InsertEntry
                            | NativeFunctions::DeleteEntry
                            | NativeFunctions::TupleGet
                            | NativeFunctions::TupleMerge
                            | NativeFunctions::Hash160
                            | NativeFunctions::Sha256
                            | NativeFunctions::Sha512
                            | NativeFunctions::Sha512Trunc256
                            | NativeFunctions::Keccak256
                            | NativeFunctions::Secp256k1Recover
                            | NativeFunctions::Secp256k1Verify
                            | NativeFunctions::Print
                            | NativeFunctions::ContractCall
                            | NativeFunctions::AsContract
                            | NativeFunctions::ContractOf
                            | NativeFunctions::PrincipalOf
                            | NativeFunctions::AtBlock
                            | NativeFunctions::GetBlockInfo
                            | NativeFunctions::GetBurnBlockInfo
                            | NativeFunctions::ConsError
                            | NativeFunctions::ConsOkay
                            | NativeFunctions::ConsSome
                            | NativeFunctions::DefaultTo
                            | NativeFunctions::Asserts
                            | NativeFunctions::UnwrapRet
                            | NativeFunctions::UnwrapErrRet
                            | NativeFunctions::Unwrap
                            | NativeFunctions::UnwrapErr
                            | NativeFunctions::TryRet
                            | NativeFunctions::IsOkay
                            | NativeFunctions::IsNone
                            | NativeFunctions::IsErr
                            | NativeFunctions::IsSome
                            | NativeFunctions::Filter
                            | NativeFunctions::GetTokenBalance
                            | NativeFunctions::GetAssetOwner
                            | NativeFunctions::TransferToken
                            | NativeFunctions::TransferAsset
                            | NativeFunctions::MintAsset
                            | NativeFunctions::MintToken
                            | NativeFunctions::GetTokenSupply
                            | NativeFunctions::BurnToken
                            | NativeFunctions::BurnAsset
                            | NativeFunctions::GetStxBalance
                            | NativeFunctions::StxTransfer
                            | NativeFunctions::StxTransferMemo
                            | NativeFunctions::StxBurn
                            | NativeFunctions::StxGetAccount
                            | NativeFunctions::BitwiseAnd
                            | NativeFunctions::BitwiseOr
                            | NativeFunctions::BitwiseNot
                            | NativeFunctions::BitwiseLShift
                            | NativeFunctions::BitwiseRShift
                            | NativeFunctions::BitwiseXor2
                            | NativeFunctions::Slice
                            | NativeFunctions::ToConsensusBuff
                            | NativeFunctions::FromConsensusBuff
                            | NativeFunctions::ReplaceAt
                            | NativeFunctions::GetStacksBlockInfo
                            | NativeFunctions::GetTenureInfo
                            | NativeFunctions::AsContractSafe
                            | NativeFunctions::AllowanceAll
                            | NativeFunctions::AllowanceWithStacking
                            | NativeFunctions::AllowanceWithStx
                            | NativeFunctions::AllowanceWithFt
                            | NativeFunctions::AllowanceWithNft
                            | NativeFunctions::Secp256r1Verify
                            | NativeFunctions::ContractHash
                            | NativeFunctions::ToAscii => {
                                let inner_content =
                                    self.to_inner_content(list, previous_indentation);

                                format!(
                                    "{}{}",
                                    inner_content,
                                    if let Some(comment) = trailing_comment {
                                        format!(
                                            " {}\n",
                                            &self.display_pse(comment, previous_indentation)
                                        )
                                    } else if let Some(next) = iter.peek() {
                                        if list[0].span().end_line != next.span().end_line {
                                            "\n".to_string()
                                        } else {
                                            " ".to_string()
                                        }
                                    } else {
                                        "".to_string()
                                    }
                                )
                            }
                        }
                    } else if let Some(define) = DefineFunctions::lookup_by_name(atom_name) {
                        let formatted = match define {
                            DefineFunctions::PublicFunction
                            | DefineFunctions::ReadOnlyFunction
                            | DefineFunctions::PrivateFunction => self.function(list),
                            DefineFunctions::Constant
                            | DefineFunctions::PersistedVariable
                            | DefineFunctions::FungibleToken
                            | DefineFunctions::ImplTrait
                            | DefineFunctions::UseTrait
                            | DefineFunctions::NonFungibleToken => {
                                self.constant(list, previous_indentation)
                            }
                            DefineFunctions::Map => self.format_map(list, previous_indentation),
                            DefineFunctions::Trait => self.define_trait(list, previous_indentation),
                        };
                        let result = &formatted.to_string();
                        if let Some(comment) = trailing_comment {
                            let mut result_with_comment = result.to_string();
                            result_with_comment.push(' ');
                            result_with_comment
                                .push_str(&self.display_pse(comment, previous_indentation));
                            format!("{result_with_comment}\n")
                        } else if result.ends_with('\n') {
                            result.to_string()
                        } else {
                            format!("{result}\n")
                        }
                    } else {
                        self.to_inner_content(list, previous_indentation)
                    };
                    // if it's a top level expression, newline it
                    if previous_indentation.is_empty() && (result.ends_with(")")) {
                        result.push('\n');
                    }
                    result.push_str(&formatted);
                    prev_end_line = expr.span().end_line;
                    continue;
                }
            }
            let current = self.display_pse(expr, previous_indentation);
            let mut between = " ";
            if let Some(next) = iter.peek() {
                if !is_same_line(expr, next) || is_comment(expr) {
                    between = "\n";
                }
            } else {
                // no next expression to space out
                between = "";
            }

            prev_end_line = expr.span().end_line;

            result.push_str(&format!("{current}{between}"));
        }
        // Cache the result
        self.cache.borrow_mut().insert(key, result.clone());
        result
    }

    // (define-trait trait-name (
    //   (func1-name
    //     (arg1-type arg2-type ...)
    //     (return-type)
    //   )
    //   (func2-name (arg1-type arg2-type ...) (return-type))
    // )
    fn define_trait(&self, exprs: &[PreSymbolicExpression], previous_indentation: &str) -> String {
        let mut acc = "(define-trait ".to_string();
        let indentation = &self.settings.indentation.to_string();
        let space = format!("{indentation}{previous_indentation}");

        // name
        acc.push_str(&self.format_source_exprs(slice::from_ref(&exprs[1]), previous_indentation));

        // methods
        let methods = exprs[2].match_list().unwrap();

        if methods.is_empty() {
            let is_multiline = exprs[1].span().end_line != exprs[2].span().start_line;

            if is_multiline {
                // Preserve multiline format with potential trailing comments
                acc.push('\n');
                acc.push_str(&space);
                acc.push_str(&self.display_pse(&exprs[2], &space));

                // Check for trailing comments after the empty methods list
                if exprs.len() > 3 && is_comment(&exprs[3]) {
                    acc.push(' ');
                    acc.push_str(&self.display_pse(&exprs[3], previous_indentation));
                }

                acc.push('\n');
            } else {
                acc.push_str(" ()");
            }

            acc.push(')');
            return acc;
        }

        acc.push_str(" (");
        acc.push('\n');
        acc.push_str(&space);

        let mut iter = methods.iter().peekable();
        while let Some(expr) = iter.next() {
            let trailing = get_trailing_comment(expr, &mut iter);

            if let Some(method_list) = expr.match_list() {
                acc.push('(');

                // method name
                if let Some(method_name) = method_list.first() {
                    acc.push_str(&self.display_pse(method_name, previous_indentation));
                }

                let double_indent = format!("{space}{indentation}");

                let mut items_iter = method_list.iter().skip(1).peekable();

                while let Some(arg) = items_iter.next() {
                    if let Some(element_list) = arg.match_list() {
                        // Found either args or return type
                        acc.push('\n');
                        acc.push_str(&double_indent);
                        acc.push_str(&self.display_list(element_list, &double_indent));

                        if let Some(next_item) = items_iter.peek() {
                            if is_comment(next_item) {
                                let count =
                                    next_item.span().start_column - arg.span().end_column - 1;
                                let spaces = " ".repeat(count as usize);
                                acc.push_str(&spaces);
                                acc.push_str(&self.display_pse(next_item, previous_indentation));
                                items_iter.next();
                            }
                        }
                    } else if is_comment(arg) {
                        // standalone comments
                        acc.push('\n');
                        acc.push_str(&double_indent);
                        acc.push_str(&self.display_pse(arg, previous_indentation));
                    }
                }

                if let Some(comment) = trailing {
                    if let Some(last_item) = method_list.last() {
                        let count = comment.span().start_column - last_item.span().end_column - 1;
                        let spaces = " ".repeat(count as usize);
                        acc.push_str(&spaces);
                        acc.push_str(&self.display_pse(comment, previous_indentation));
                    }
                }

                acc.push('\n');
                acc.push_str(&space);
                acc.push(')');

                if iter.peek().is_some() {
                    acc.push('\n');
                    acc.push_str(&space);
                }
            }
        }

        acc.push('\n');
        acc.push_str("))");
        acc
    }

    fn constant(&self, exprs: &[PreSymbolicExpression], previous_indentation: &str) -> String {
        let func_type = self.display_pse(exprs.first().unwrap(), "");
        let mut acc = format!("({func_type} ");
        let mut iter = exprs[1..].iter().peekable();
        while let Some(expr) = iter.next() {
            let trailing = get_trailing_comment(expr, &mut iter);
            acc.push_str(&self.format_source_exprs(slice::from_ref(expr), previous_indentation));
            if iter.peek().is_some() {
                acc.push(' ');
            }
            if let Some(comment) = trailing {
                acc.push(' ');
                acc.push_str(&self.display_pse(comment, previous_indentation));
            }
        }
        acc.push(')');
        acc
    }

    fn format_map(&self, exprs: &[PreSymbolicExpression], previous_indentation: &str) -> String {
        let func_type = self.display_pse(exprs.first().unwrap(), "");
        let mut acc = format!("({func_type} ");
        let indentation = &self.settings.indentation.to_string();
        let space = format!("{indentation}{previous_indentation}");
        acc.push_str(&self.format_source_exprs(slice::from_ref(&exprs[1]), previous_indentation));
        let mut iter = exprs[2..].iter().peekable();
        while let Some(expr) = iter.next() {
            let trailing = get_trailing_comment(expr, &mut iter);

            acc.push('\n');
            acc.push_str(&space);
            acc.push_str(&self.format_source_exprs(slice::from_ref(expr), &space));
            if let Some(comment) = trailing {
                acc.push(' ');
                acc.push_str(&self.display_pse(comment, previous_indentation));
            }
        }
        acc.push('\n');
        acc.push_str(previous_indentation);
        acc.push(')');
        acc
    }

    // *begin* never on one line
    fn format_begin(&self, exprs: &[PreSymbolicExpression], previous_indentation: &str) -> String {
        let mut acc = "(begin".to_string();
        let indentation = &self.settings.indentation.to_string();
        let space = format!("{previous_indentation}{indentation}");

        let mut iter = exprs.get(1..).unwrap_or_default().iter().peekable();
        let mut prev_end_line = None;

        while let Some(expr) = iter.next() {
            let trailing = get_trailing_comment(expr, &mut iter);

            // Add extra newlines based on original blank lines (limit to 1 consecutive blank lines)
            push_blank_lines(&mut acc, prev_end_line, expr.span().start_line);

            // begin body
            acc.push_str(&format!(
                "\n{}{}",
                space,
                self.format_source_exprs(slice::from_ref(expr), &space)
            ));
            if let Some(comment) = trailing {
                acc.push(' ');
                acc.push_str(&self.display_pse(comment, previous_indentation));
            }

            prev_end_line = Some(expr.span().end_line);
        }
        acc.push_str(&format!("\n{previous_indentation})"));
        acc
    }

    // formats (and ..) and (or ...)
    // if given more than BOOLEAN_BREAK_LIMIT expressions it will break it onto new lines
    fn format_booleans(
        &self,
        exprs: &[PreSymbolicExpression],
        previous_indentation: &str,
    ) -> String {
        let func_type = self.display_pse(exprs.first().unwrap(), previous_indentation);
        let mut acc = format!("({func_type}");
        let indentation = &self.settings.indentation.to_string();
        let space = format!("{previous_indentation}{indentation}");
        let break_up =
            without_comments_len(&exprs[1..]) > BOOLEAN_BREAK_LIMIT || differing_lines(exprs);
        let mut iter = exprs.get(1..).unwrap_or_default().iter().peekable();
        let mut prev_end_line = None;

        if break_up {
            while let Some(expr) = iter.next() {
                let trailing = get_trailing_comment(expr, &mut iter);

                // Add extra newlines based on original blank lines (limit to 1 consecutive blank lines)
                push_blank_lines(&mut acc, prev_end_line, expr.span().start_line);

                acc.push_str(&format!(
                    "\n{}{}",
                    space,
                    self.format_source_exprs(slice::from_ref(expr), &space)
                ));
                if let Some(comment) = trailing {
                    acc.push(' ');
                    acc.push_str(&self.display_pse(comment, previous_indentation));
                }

                prev_end_line = Some(expr.span().end_line);
            }
        } else {
            while let Some(expr) = iter.next() {
                let trailing = get_trailing_comment(expr, &mut iter);
                acc.push(' ');
                acc.push_str(
                    &self.format_source_exprs(slice::from_ref(expr), previous_indentation),
                );
                if let Some(comment) = trailing {
                    acc.push(' ');
                    acc.push_str(&self.display_pse(comment, previous_indentation));
                    acc.push('\n');
                    acc.push_str(&space)
                }
            }
        }
        if break_up {
            acc.push_str(&format!("\n{previous_indentation}"));
        }
        acc.push(')');
        acc
    }

    fn format_if(&self, exprs: &[PreSymbolicExpression], previous_indentation: &str) -> String {
        let opening = exprs.first().unwrap();
        let func_type = self.display_pse(opening, previous_indentation);
        let indentation = &self.settings.indentation.to_string();
        let space = format!("{indentation}{previous_indentation}");

        let mut acc = format!("({func_type} ");
        let mut iter = exprs[1..].iter().peekable();
        let mut index = 0;
        let mut prev_end_line = None;

        while let Some(expr) = iter.next() {
            let trailing = get_trailing_comment(expr, &mut iter);

            // Add extra newlines based on original blank lines (limit to 1 consecutive blank lines)
            push_blank_lines(&mut acc, prev_end_line, expr.span().start_line);

            if index > 0 {
                acc.push('\n');
                acc.push_str(&space);
            }
            acc.push_str(&self.format_source_exprs(slice::from_ref(expr), &space));
            if let Some(comment) = trailing {
                acc.push(' ');
                acc.push_str(&self.display_pse(comment, previous_indentation));
            }

            index += 1;
            prev_end_line = Some(expr.span().end_line);
        }
        acc.push('\n');
        acc.push_str(previous_indentation);
        acc.push(')');

        acc
    }

    fn format_let(&self, exprs: &[PreSymbolicExpression], previous_indentation: &str) -> String {
        let mut acc = "(let (".to_string();
        let indentation = &self.settings.indentation.to_string();
        let space = format!("{previous_indentation}{indentation}");

        if let Some(args) = exprs[1].match_list() {
            if args.len() == 1 {
                acc.push_str(&self.format_source_exprs(slice::from_ref(&args[0]), &space));
                acc.push(')');
            } else {
                let mut iter = args.iter().peekable();
                while let Some(arg) = iter.next() {
                    let trailing = get_trailing_comment(arg, &mut iter);
                    let double_indent = format!("{space}{indentation}");
                    acc.push_str(&format!(
                        "\n{}{}",
                        double_indent,
                        self.format_source_exprs(slice::from_ref(arg), &double_indent)
                    ));
                    if let Some(comment) = trailing {
                        acc.push(' ');
                        acc.push_str(&self.display_pse(comment, previous_indentation));
                    }
                }
                // close the args paren
                acc.push_str(&format!("\n{previous_indentation}{indentation})"));
            }
        }
        // start the let body
        let mut prev_end_line = None;
        for e in exprs.get(2..).unwrap_or_default() {
            // Add extra newlines based on original blank lines (limit to 1 consecutive blank lines)
            push_blank_lines(&mut acc, prev_end_line, e.span().start_line);

            acc.push_str(&format!(
                "\n{}{}",
                space,
                self.format_source_exprs(slice::from_ref(e), &space)
            ));

            prev_end_line = Some(e.span().end_line);
        }
        acc.push_str(&format!("\n{previous_indentation})"));
        acc
    }

    // * match *
    // always multiple lines
    fn format_match(&self, exprs: &[PreSymbolicExpression], previous_indentation: &str) -> String {
        let mut acc = "(match ".to_string();
        let indentation = &self.settings.indentation.to_string();
        let space = format!("{previous_indentation}{indentation}");

        // value to match on
        acc.push_str(&self.format_source_exprs(slice::from_ref(&exprs[1]), previous_indentation));
        acc.push('\n');

        let mut iter = exprs[2..].iter().peekable();
        while let Some(branch) = iter.next() {
            let trailing = get_trailing_comment(branch, &mut iter);
            let is_binding = branch.match_list().is_none() && iter.peek().is_some();
            acc.push_str(&space);
            acc.push_str(&self.format_source_exprs(slice::from_ref(branch), &space));

            // If this is a binding pattern, add the next expression on the same line
            if is_binding {
                if let Some(expr_part) = iter.next() {
                    let expr_trailing = get_trailing_comment(expr_part, &mut iter);
                    acc.push(' ');
                    acc.push_str(&self.format_source_exprs(slice::from_ref(expr_part), &space));
                    if let Some(comment) = expr_trailing {
                        acc.push(' ');
                        acc.push_str(&self.display_pse(comment, previous_indentation));
                    }
                }
            }
            if let Some(comment) = trailing {
                acc.push(' ');
                acc.push_str(&self.display_pse(comment, previous_indentation));
            }

            if iter.peek().is_some() {
                acc.push('\n');
            }
        }
        acc.push_str(&format!("\n{previous_indentation})"));
        acc
    }

    /// Special case for match with comments in line.
    /// aligns all bindings and values
    fn match_with_comments(
        &self,
        exprs: &[PreSymbolicExpression],
        previous_indentation: &str,
    ) -> String {
        let mut acc = "(match ".to_string();
        let indentation = &self.settings.indentation.to_string();
        let space = format!("{previous_indentation}{indentation}");

        // value to match on
        acc.push_str(&self.format_source_exprs(slice::from_ref(&exprs[1]), previous_indentation));
        // branches evenly spaced

        let mut iter = exprs[2..].iter().peekable();
        while let Some(branch) = iter.next() {
            let trailing = get_trailing_comment(branch, &mut iter);
            acc.push_str(&format!(
                "\n{}{}",
                space,
                self.format_source_exprs(slice::from_ref(branch), &space)
            ));
            if let Some(comment) = trailing {
                acc.push(' ');
                acc.push_str(&self.display_pse(comment, previous_indentation));
            }
        }
        acc.push_str(&format!("\n{previous_indentation})"));
        acc
    }

    fn needs_break(
        &self,
        current_column: usize,
        acc: &str,
        next_expr: &PreSymbolicExpression,
    ) -> bool {
        let length = chars_since_last_newline(acc);
        let next_expr_len = self.display_pse(next_expr, "").len();
        (current_column + length + next_expr_len) > self.settings.max_line_length
    }

    // strictly used for display_pse. Sort of a dumbed down version of format_list
    fn display_list(&self, exprs: &[PreSymbolicExpression], previous_indentation: &str) -> String {
        let indentation = &self.settings.indentation.to_string();
        let space = format!("{previous_indentation}{indentation}");
        let mut acc = "(".to_string();

        if differing_lines(exprs) {
            acc.push('\n');
        }
        let mut iter = exprs[0..].iter().peekable();
        while let Some(item) = iter.next() {
            let trailing = get_trailing_comment(item, &mut iter);
            if differing_lines(exprs) {
                acc.push_str(&space)
            }
            let value = self.format_source_exprs(slice::from_ref(item), previous_indentation);
            let start_line = item.span().start_line;
            acc.push_str(&value.to_string());
            if let Some(comment) = trailing {
                let count = comment
                    .span()
                    .start_column
                    .saturating_sub(item.span().end_column + 1);
                let spaces = " ".repeat(count as usize);
                acc.push_str(&spaces);
                acc.push_str(&self.display_pse(comment, previous_indentation));
            }
            if let Some(next) = iter.peek() {
                if start_line != next.span().start_line {
                    acc.push('\n')
                } else {
                    acc.push(' ')
                }
            }
        }
        if differing_lines(exprs) {
            acc.push('\n');
            acc.push_str(previous_indentation);
        }
        acc.push(')');
        acc
    }

    fn format_restrict_assets(
        &self,
        exprs: &[PreSymbolicExpression],
        previous_indentation: &str,
    ) -> String {
        let mut acc = "(restrict-assets? ".to_string();
        let indentation = &self.settings.indentation.to_string();
        let space = format!("{previous_indentation}{indentation}");

        // asset-owner
        acc.push_str(&self.format_source_exprs(slice::from_ref(&exprs[1]), previous_indentation));

        // allowances
        if let Some(allowances_list) = exprs.get(2) {
            if let Some(allowances) = allowances_list.match_list() {
                if allowances.len() == 1 {
                    // Single allowance, format on single line
                    acc.push(' ');
                    acc.push_str(&self.format_source_exprs(
                        slice::from_ref(allowances_list),
                        previous_indentation,
                    ));
                } else {
                    // Multiple allowances, format like let bind
                    acc.push(' ');
                    acc.push('(');
                    let mut iter = allowances.iter().peekable();
                    while let Some(allowance) = iter.next() {
                        let trailing = get_trailing_comment(allowance, &mut iter);
                        let double_indent = format!("{space}{indentation}");
                        acc.push_str(&format!(
                            "\n{}{}",
                            double_indent,
                            self.format_source_exprs(slice::from_ref(allowance), &double_indent)
                        ));
                        if let Some(comment) = trailing {
                            acc.push(' ');
                            acc.push_str(&self.display_pse(comment, previous_indentation));
                        }
                    }
                    acc.push_str(&format!("\n{space})"));
                }
            }
        }

        // body expressions
        let mut prev_end_line = None;
        for e in exprs.get(3..).unwrap_or_default() {
            push_blank_lines(&mut acc, prev_end_line, e.span().start_line);

            acc.push_str(&format!(
                "\n{}{}",
                space,
                self.format_source_exprs(slice::from_ref(e), &space)
            ));

            prev_end_line = Some(e.span().end_line);
        }
        acc.push_str(&format!("\n{previous_indentation})"));
        acc
    }

    fn format_list(&self, exprs: &[PreSymbolicExpression], previous_indentation: &str) -> String {
        let indentation = &self.settings.indentation.to_string();
        let space = format!("{previous_indentation}{indentation}");
        let mut start_index = 0;
        let mut acc = "(".to_string();
        let is_multiline = differing_lines(exprs);
        let mut first_break = true; // hack to account for accumulation before the list
                                    // used for breaking lines over max length
        if self.display_pse(&exprs[0], previous_indentation) == "list" {
            start_index = 1;
            acc.push_str("list");
            if !is_multiline && exprs.len() > 1 {
                acc.push(' ');
            }
        }

        if is_multiline {
            acc.push('\n');
        }
        let mut iter = exprs[start_index..].iter().peekable();
        while let Some(item) = iter.next() {
            let trailing = get_trailing_comment(item, &mut iter);
            if is_multiline {
                acc.push_str(&space)
            }
            let spacing = if is_multiline {
                &space
            } else {
                previous_indentation
            };
            let value = self.format_source_exprs(slice::from_ref(item), spacing);
            let start_line = item.span().start_line;
            acc.push_str(&value.to_string());

            if let Some(comment) = trailing {
                let count = comment
                    .span()
                    .start_column
                    .saturating_sub(item.span().end_column + 1);
                let spaces = " ".repeat(count as usize);
                acc.push_str(&spaces);
                acc.push_str(&self.display_pse(comment, previous_indentation));
            }
            let padding = if first_break {
                // ideally we'd be able to inspect the previously formatted accumulator value
                // TODO this is slightly wrong. We probably need a 2-pass formatter to handle these breaks better
                previous_indentation.len()
            } else {
                0
            };
            if let Some(next) = iter.peek() {
                if start_line != next.span().start_line {
                    acc.push('\n')
                } else if self.needs_break(padding, &acc, next) {
                    first_break = false;
                    acc.push('\n');
                    acc.push_str(&space);
                } else {
                    acc.push(' ')
                }
            }
        }
        if is_multiline {
            acc.push('\n');
            acc.push_str(previous_indentation);
        }
        acc.push(')');
        t(&acc).to_string()
    }

    // used for { n1: 1 } syntax
    fn format_key_value_sugar(
        &self,
        exprs: &[PreSymbolicExpression],
        previous_indentation: &str,
    ) -> String {
        let indentation = &self.settings.indentation.to_string();
        let space = format!("{previous_indentation}{indentation}");
        let over_2_kvs = without_comments_len(exprs) > 2;
        let mut acc = "{".to_string();

        // differing_lines breaks determinism but is a good way to break up
        // complex values in maps
        if over_2_kvs || differing_lines(exprs) {
            acc.push('\n');
            let mut iter = exprs.iter().peekable();
            while let Some(key) = iter.next() {
                if is_comment(key) {
                    acc.push_str(&space);
                    acc.push_str(&self.display_pse(key, previous_indentation));
                    acc.push('\n');
                    continue;
                }
                let key_str = self.format_source_exprs(slice::from_ref(key), &space);
                acc.push_str(&format!("{space}{key_str}:"));
                if let Some(value) = iter.next() {
                    if is_comment(value) {
                        acc.push('\n');
                        acc.push_str(&format!("{space}{indentation}"));
                        acc.push_str(&self.display_pse(value, &space));
                        acc.push('\n');
                        // Try to get the actual value after the comment
                        if let Some(actual_value) = iter.next() {
                            // comment implies next indent level which we don't
                            // want if this is a normal value
                            let indent = if is_comment(value) {
                                &format!("{space}{indentation}")
                            } else {
                                &space
                            };
                            let trailing = get_trailing_comment(actual_value, &mut iter);
                            let value_str =
                                self.format_source_exprs(slice::from_ref(actual_value), indent);
                            acc.push_str(indent);
                            acc.push_str(&value_str);
                            acc.push(',');

                            // Add trailing comment if present
                            if let Some(comment) = trailing {
                                acc.push(' ');
                                acc.push_str(&self.display_pse(comment, &space));
                            }
                        }
                    } else {
                        let trailing = get_trailing_comment(value, &mut iter);
                        let indent = if is_comment(value) {
                            &format!("{space}{indentation}")
                        } else {
                            &space
                        };
                        // Pass the current indentation level to nested formatting
                        let value_str = self.format_source_exprs(slice::from_ref(value), indent);
                        acc.push_str(&format!(" {value_str}"));
                        acc.push(',');

                        if let Some(comment) = trailing {
                            acc.push(' ');
                            acc.push_str(&self.display_pse(comment, previous_indentation));
                        }
                    }
                    acc.push('\n');
                }
            }
            acc.push_str(previous_indentation);
        } else {
            // for cases where we keep it on the same line with 1 k/v pair
            let fkey = self.display_pse(&exprs[0], previous_indentation);
            acc.push_str(&format!(
                " {fkey}: {} ",
                self.format_source_exprs(slice::from_ref(&exprs[1]), previous_indentation)
            ));
        }

        acc.push('}');
        acc
    }

    // used for (tuple (n1  1)) syntax
    // Note: Converted to a { a: 1 } style map
    // TODO: This should be rolled into format_key_value_sugar, but the PSE
    // structure is different so it would take some finagling
    fn format_key_value(
        &self,
        exprs: &[PreSymbolicExpression],
        previous_indentation: &str,
    ) -> String {
        let indentation = &self.settings.indentation.to_string();
        let space = format!("{previous_indentation}{indentation}");

        let mut acc = previous_indentation.to_string();
        acc.push('{');

        // for cases where we keep it on the same line with 1 k/v pair
        let multiline = exprs.len() > 1;
        if multiline {
            acc.push('\n');
            let mut iter = exprs.iter().peekable();
            while let Some(arg) = iter.next() {
                let trailing = get_trailing_comment(arg, &mut iter);
                let (key, value) = arg
                    .match_list()
                    .and_then(|list| list.split_first())
                    .unwrap();
                let fkey = self.display_pse(key, previous_indentation);

                acc.push_str(&format!(
                    "{space}{fkey}: {},",
                    self.format_source_exprs(value, previous_indentation)
                ));
                if let Some(comment) = trailing {
                    acc.push(' ');
                    acc.push_str(&self.display_pse(comment, previous_indentation));
                }
                acc.push('\n');
            }
            acc.push_str(previous_indentation);
        } else {
            // for cases where we keep it on the same line with 1 k/v pair
            let (key, value) = exprs[0]
                .match_list()
                .and_then(|list| list.split_first())
                .unwrap();
            let fkey = self.display_pse(key, previous_indentation);
            acc.push_str(&format!(
                " {fkey}: {} ",
                self.format_source_exprs(value, previous_indentation)
            ));
        }

        acc.push('}');
        acc
    }

    // This prints leaves of the PSE tree
    fn display_pse(&self, pse: &PreSymbolicExpression, previous_indentation: &str) -> String {
        let key = (
            pse as *const PreSymbolicExpression as usize,
            previous_indentation.to_string(),
        );

        let cached_result = {
            let cache_ref = self.cache.borrow();
            cache_ref.get(&key).cloned()
        };
        if let Some(result) = cached_result {
            return result;
        }
        let result = match pse.pre_expr {
            PreSymbolicExpressionType::Atom(ref value) => t(value.as_str()).to_string(),
            PreSymbolicExpressionType::AtomValue(ref value) => match value {
                clarity::vm::types::Value::Principal(c) => {
                    format!("'{c}")
                }
                // Fill in these explicitly
                _ => value.to_string(),
            },
            PreSymbolicExpressionType::List(ref items) => {
                self.display_list(items, previous_indentation)
            }
            PreSymbolicExpressionType::Tuple(ref items) => {
                self.format_key_value_sugar(items, previous_indentation)
            }
            PreSymbolicExpressionType::SugaredContractIdentifier(ref name) => {
                format!(".{name}")
            }
            PreSymbolicExpressionType::SugaredFieldIdentifier(ref contract, ref field) => {
                format!(".{contract}.{field}")
            }
            PreSymbolicExpressionType::FieldIdentifier(ref trait_id) => {
                format!("'{trait_id}")
            }
            PreSymbolicExpressionType::TraitReference(ref name) => {
                format!("<{name}>")
            }
            PreSymbolicExpressionType::Comment(ref text) => {
                if text.is_empty() {
                    ";;".to_string()
                } else {
                    comment_piece(text, pse)
                }
            }
            PreSymbolicExpressionType::Placeholder(ref placeholder) => {
                placeholder.to_string() // Placeholder is for if parsing fails
            }
        };
        self.cache.borrow_mut().insert(key, result.clone());

        result
    }

    // * functions

    // Top level define-<function> should have a line break above and after (except on first line)
    // options always on new lines
    // Functions Always on multiple lines, even if short
    fn function(&self, exprs: &[PreSymbolicExpression]) -> String {
        let func_type = self.display_pse(exprs.first().unwrap(), "");
        let indentation = &self.settings.indentation.to_string();
        let args_indent = format!("{indentation}{indentation}");

        let mut acc = format!("({func_type} (");

        // function name and arguments
        if let Some(def) = exprs.get(1).and_then(|f| f.match_list()) {
            if let Some((name, args)) = def.split_first() {
                acc.push_str(&self.display_pse(name, ""));

                // Keep everything on one line if there's only one argument
                if args.len() == 1 {
                    acc.push(' ');
                    acc.push_str(&self.format_source_exprs(slice::from_ref(&args[0]), ""));
                    acc.push(')');
                } else {
                    let mut iter = args.iter().peekable();
                    while let Some(arg) = iter.next() {
                        let trailing = get_trailing_comment(arg, &mut iter);
                        if arg.match_list().is_some() {
                            // expr args
                            acc.push_str(&format!(
                                "\n{}{}",
                                args_indent,
                                self.format_source_exprs(slice::from_ref(arg), &args_indent)
                            ))
                        } else {
                            // atom args
                            acc.push_str(
                                &self.format_source_exprs(slice::from_ref(arg), &args_indent),
                            )
                        }
                        if let Some(comment) = trailing {
                            acc.push(' ');
                            acc.push_str(&self.display_pse(comment, ""));
                        }
                    }
                    if args.is_empty() {
                        acc.push(')');
                    } else {
                        acc.push_str(&format!("\n{indentation})"))
                    }
                }
            }
        }

        // function body expressions
        for expr in exprs.get(2..).unwrap_or_default() {
            acc.push_str(&format!(
                "\n{}{}",
                indentation,
                self.format_source_exprs(
                    slice::from_ref(expr),
                    &self.settings.indentation.to_string(),
                )
            ))
        }
        acc.push_str("\n)\n");
        acc
    }

    // This code handles the line width wrapping and happens near the bottom of the
    // traversal
    // TODO: Fix this horrible abomination
    fn to_inner_content(
        &self,
        list: &[PreSymbolicExpression],
        previous_indentation: &str,
    ) -> String {
        let mut result = String::new();
        let mut current_line_width = previous_indentation.len();
        let mut first_on_line = true;
        let mut broken_up = false;
        let indentation = self.settings.indentation.to_string();
        let base_indent = format!("{previous_indentation}{indentation}");

        // Check if this is a simple wrapper expression
        let is_simple_wrapper = list.len() == 2 && list[0].match_atom().is_some();

        // Special handling for simple wrappers to avoid unnecessary line breaks
        if is_simple_wrapper {
            let atom_name = list[0].match_atom().unwrap();
            let is_special_format = if let Some(native) = NativeFunctions::lookup_by_name(atom_name)
            {
                matches!(
                    native,
                    NativeFunctions::Let
                        | NativeFunctions::Begin
                        | NativeFunctions::Match
                        | NativeFunctions::TupleCons
                        | NativeFunctions::If
                )
            } else {
                false
            };

            if !is_special_format {
                // For simple wrappers like (ok ...), format compactly
                let fn_name =
                    self.format_source_exprs(slice::from_ref(&list[0]), previous_indentation);
                let arg = self.format_source_exprs(slice::from_ref(&list[1]), previous_indentation);

                return format!("({} {})", fn_name.trim(), arg.trim());
            }
        }
        // TODO: this should ignore comment length
        for (i, expr) in list.iter().enumerate() {
            let indented = if first_on_line {
                &base_indent
            } else {
                previous_indentation
            };
            let formatted = self.format_source_exprs(slice::from_ref(expr), indented);
            let trimmed = t(&formatted);

            let expr_width = trimmed.len();

            if !first_on_line {
                // Don't break before an opening brace of a map
                let is_map_opening = trimmed.starts_with("{");

                // Check if the current expression is on a different line than the previous one
                // in the original source code
                let on_different_line_in_source =
                    // i - 1 index is fine here because we're withing !first_on_line
                    is_comment(expr) && list[i - 1].span().start_line != expr.span().start_line;

                // Add line break if comment was on different lines in source
                // or if the line would be too long
                if on_different_line_in_source
                    || (!is_map_opening
                        && (current_line_width + expr_width + 1 > self.settings.max_line_length))
                {
                    result.push('\n');
                    result.push_str(&base_indent);
                    current_line_width = base_indent.len() + indentation.len();
                    broken_up = true;
                } else {
                    result.push(' ');
                    current_line_width += 1;
                }
            }

            if broken_up {
                // reformat with increased indent in the case we broke up the code on max width
                let formatted = self.format_source_exprs(slice::from_ref(expr), &base_indent);
                let trimmed = t(&formatted);
                result.push_str(trimmed);
            } else {
                result.push_str(trimmed);
            }

            current_line_width += expr_width;
            first_on_line = false;
            broken_up = false;
        }

        let break_lines = if !result.contains('\n') {
            false
        } else {
            // Find the last line without collecting all lines into a vector
            let last_line = result
                .rfind('\n')
                .map(|pos| &result[pos + 1..])
                .unwrap_or(&result);
            let trimmed = last_line.trim();
            !(trimmed == ")" || trimmed == "}")
        };
        let newlined = format!("\n{previous_indentation})");
        format!("({}{}", result, if break_lines { &newlined } else { ")" })
    }
}

fn is_comment(pse: &PreSymbolicExpression) -> bool {
    matches!(pse.pre_expr, PreSymbolicExpressionType::Comment(_))
}

fn without_comments_len(exprs: &[PreSymbolicExpression]) -> usize {
    exprs.iter().filter(|expr| !is_comment(expr)).count()
}
// if the exprs are already broken onto different lines, return true
fn differing_lines(exprs: &[PreSymbolicExpression]) -> bool {
    !exprs
        .windows(2)
        .all(|window| window[0].span().start_line == window[1].span().start_line)
}

fn is_same_line(expr1: &PreSymbolicExpression, expr2: &PreSymbolicExpression) -> bool {
    expr1.span().start_line == expr2.span().start_line
}

// convenience function to return a possible comment PSE from a peekable iterator
fn get_trailing_comment<'a, I>(
    expr: &'a PreSymbolicExpression,
    iter: &mut Peekable<I>,
) -> Option<&'a PreSymbolicExpression>
where
    I: Iterator<Item = &'a PreSymbolicExpression>,
{
    // cloned() here because of the second mutable borrow on iter.next()
    match iter.peek().cloned() {
        Some(next) => {
            if is_comment(next) && is_same_line(expr, next) {
                iter.next();
                Some(next)
            } else {
                None
            }
        }
        _ => None,
    }
}

fn contains_comments(exprs: &[PreSymbolicExpression]) -> bool {
    exprs.iter().any(is_comment)
}

fn comment_piece(text: &str, pse: &PreSymbolicExpression) -> String {
    let (comment_part, rest) = text
        .find(|c| c != ';')
        .map_or((text, ""), |idx| (&text[..idx], &text[idx..]));
    let comment_length = text.len() as u32;
    let space_count = pse.span().end_column - comment_length - pse.span().start_column - 1; // 1 to account for span starting at 1 instead of 0
    let spaces = if space_count > 0 {
        " ".repeat(space_count as usize)
    } else {
        // remove the spaces if the comment has its own
        if rest.starts_with(' ') { "" } else { " " }.to_string()
    };
    format!(";;{comment_part}{spaces}{rest}")
}

fn chars_since_last_newline(acc: &str) -> usize {
    if let Some(last_newline_pos) = acc.rfind('\n') {
        acc.len() - last_newline_pos - 1
    } else {
        acc.len()
    }
}

// Helper to insert at most one blank line if there are blank lines between two expressions
fn push_blank_lines(acc: &mut String, prev_end_line: Option<u32>, curr_start_line: u32) {
    if let Some(prev_end) = prev_end_line {
        if curr_start_line > prev_end {
            let blank_lines = curr_start_line.saturating_sub(prev_end + 1);
            let extra_newlines = std::cmp::min(blank_lines, 1);
            for _ in 0..extra_newlines {
                acc.push('\n');
            }
        }
    }
}

#[cfg(test)]
mod tests_formatter {
    #[allow(unused_imports)]
    use std::assert_eq;

    use indoc::indoc;

    use super::{ClarityFormatter, Settings};
    use crate::formatter::Indentation;
    #[macro_export]
    macro_rules! assert_eq {
        ($($arg:tt)*) => {
            pretty_assertions::assert_eq!($($arg)*)
        }
    }

    fn format_with_default(source: &str) -> String {
        let formatter = ClarityFormatter::new(Settings::default());
        formatter.format_section(source).unwrap()
    }

    fn format_with(source: &str, settings: Settings) -> String {
        let formatter = ClarityFormatter::new(settings);
        formatter.format_section(source).unwrap()
    }

    #[test]
    fn test_simplest_formatter() {
        let result = format_with_default(&String::from("(  ok    true )"));
        assert_eq!(result, "(ok true)");
    }

    #[test]
    fn test_fungible_token() {
        let src = "(define-fungible-token hello)\n";
        let result = format_with_default(&String::from(src));
        assert_eq!(result, src);

        let src = "(define-fungible-token hello u100)\n";
        let result = format_with_default(&String::from(src));
        assert_eq!(result, src);
    }

    #[test]
    fn test_manual_tuple() {
        let result = format_with_default(&String::from("(tuple (n1 1))"));
        assert_eq!(result, "{ n1: 1 }");
        let result = format_with_default(&String::from("(tuple (n1 1) (n2 2))"));
        assert_eq!(result, "{\n  n1: 1,\n  n2: 2,\n}");
    }

    #[test]
    fn test_function_formatter() {
        let result = format_with_default(&String::from("(define-private (my-func) (ok true))"));
        assert_eq!(result, "(define-private (my-func)\n  (ok true)\n)\n");
    }

    #[test]
    fn intact_comment_spacing() {
        let src = indoc!(
            r#"
          ;; (define-read-only (has-access)
          ;;   (begin
          ;;     (ok true)
          ;;   )
          ;; )"#
        );
        let result = format_with_default(&String::from(src));
        assert_eq!(src, result);

        let src = "(ok true) ;;     spaced\n";
        let result = format_with_default(&String::from(src));
        assert_eq!(src, result);
    }
    #[test]
    fn test_multi_function() {
        let src = "(define-public (my-func) (ok true))\n(define-public (my-func2) (ok true))";
        let result = format_with_default(&String::from(src));
        let expected = indoc!(
            r#"
            (define-public (my-func)
              (ok true)
            )
            (define-public (my-func2)
              (ok true)
            )
            "#
        );
        assert_eq!(expected, result);
    }
    #[test]
    fn test_function_single_arg() {
        let src = "(define-public (my-func (amount uint)) (ok true))";
        let result = format_with_default(&String::from(src));
        assert_eq!(
            result,
            "(define-public (my-func (amount uint))\n  (ok true)\n)\n"
        );
        let src = "(define-public (my-func (amount uint)) (ok true))";
        let result = format_with_default(&String::from(src));
        assert_eq!(
            result,
            "(define-public (my-func (amount uint))\n  (ok true)\n)\n"
        );
    }
    #[test]
    fn test_function_args_multiline() {
        let src = "(define-public (my-func (amount uint) (sender principal)) (ok true))";
        let result = format_with_default(&String::from(src));
        assert_eq!(
            result,
            "(define-public (my-func\n    (amount uint)\n    (sender principal)\n  )\n  (ok true)\n)\n"
        );
    }
    #[test]
    fn test_preserve_newlines_inner_function() {
        let src = indoc!(
            r#"
            (define-public (increment)
              (begin
                (try! (stx-transfer? (var-get cost) tx-sender (var-get contract-owner)))

                (ok (var-set count (+ (var-get count) u1)))
              )
            )
            "#
        );
        let result = format_with_default(&String::from(src));
        assert_eq!(result, src);
    }
    #[test]
    fn test_pre_comments_included() {
        let src = ";; this is a pre comment\n;; multi\n(ok true)";
        let result = format_with_default(&String::from(src));
        assert_eq!(src, result);
    }

    #[test]
    fn test_inline_comments_included() {
        let src = "(ok true) ;; this is an inline comment\n";
        let result = format_with_default(&String::from(src));
        assert_eq!(src, result);
    }

    #[test]
    fn test_booleans() {
        let src = "(or true false)";
        let result = format_with_default(&String::from(src));
        assert_eq!(src, result);
        let src = "(or true (is-eq 1 2) (is-eq 1 1))";
        let result = format_with_default(&String::from(src));
        let expected = "(or\n  true\n  (is-eq 1 2)\n  (is-eq 1 1)\n)";
        assert_eq!(expected, result);
    }

    #[test]
    fn test_booleans_with_comments() {
        let src = indoc!(
            r#"
            (or
              true
              ;; pre comment
              (is-eq 1 2) ;; comment
              (is-eq 1 1) ;; b
            )"#
        );
        let result = format_with_default(&String::from(src));
        assert_eq!(src, result);

        let src = indoc!(
            r#"
            (asserts!
              (or
                (is-eq merkle-root txid) ;; true, if the transaction is the only transaction
                (try! (verify-merkle-proof reversed-txid (reverse-buff32 merkle-root) proof))
              )
              (err ERR-INVALID-MERKLE-PROOF)
            )"#
        );
        let result = format_with_default(&String::from(src));
        assert_eq!(src, result);
    }

    #[test]
    fn long_line_unwrapping() {
        let src = "(try! (unwrap! (complete-deposit-wrapper (get txid deposit) (get vout-index deposit) (get amount deposit) (get recipient deposit) (get burn-hash deposit) (get burn-height deposit) (get sweep-txid deposit)) (err (+ ERR_DEPOSIT_INDEX_PREFIX (+ u10 index)))))";
        let result = format_with_default(&String::from(src));
        let expected = indoc!(
            r#"
            (try! (unwrap!
              (complete-deposit-wrapper (get txid deposit) (get vout-index deposit)
                (get amount deposit) (get recipient deposit) (get burn-hash deposit)
                (get burn-height deposit) (get sweep-txid deposit)
              )
              (err (+ ERR_DEPOSIT_INDEX_PREFIX (+ u10 index)))
            ))"#
        );
        assert_eq!(expected, result);

        // non-max-length sanity case
        let src = "(try! (unwrap! (something) (err SOME_ERR)))";
        let result = format_with_default(&String::from(src));
        assert_eq!(src, result);
    }

    #[test]
    fn test_map() {
        let src = "(define-map a uint {n1: (buff 20)})";
        let result = format_with_default(&String::from(src));
        assert_eq!(result, "(define-map a\n  uint\n  { n1: (buff 20) }\n)\n");
        let src = "(define-map something { name: (buff 48), a: uint } uint)\n";
        let result = format_with_default(&String::from(src));
        let expected = indoc!(
            r#"
            (define-map something
              {
                name: (buff 48),
                a: uint,
              }
              uint
            )
            "#
        );
        assert_eq!(result, expected);
    }

    #[test]
    fn test_let() {
        let src = "(let ((a 1) (b 2)) (+ a b))";
        let result = format_with_default(&String::from(src));
        let expected = indoc!(
            r#"
            (let (
                (a 1)
                (b 2)
              )
              (+ a b)
            )"#
        );
        assert_eq!(expected, result);
    }
    #[test]
    fn test_single_let() {
        let src = indoc!(
            r#"
            (let ((current-count (var-get count)))
              (asserts! (> current-count u0) ERR_COUNT_MUST_BE_POSITIVE)
              (ok (var-set count (- current-count u1)))
            )"#
        );
        let result = format_with_default(&String::from(src));
        assert_eq!(src, result);
    }

    #[test]
    fn test_option_match() {
        let src = "(match opt value (ok (handle-new-value value)) (ok 1))";
        let result = format_with_default(&String::from(src));
        // "(match opt\n
        let expected = indoc!(
            r#"
            (match opt
              value (ok (handle-new-value value))
              (ok 1)
            )"#
        );
        assert_eq!(result, expected);
    }

    #[test]
    fn test_response_match() {
        let src = "(match x value (ok (+ to-add value)) err-value (err err-value))";
        let result = format_with_default(&String::from(src));
        let expected = indoc!(
            r#"
            (match x
              value (ok (+ to-add value))
              err-value (err err-value)
            )"#
        );
        assert_eq!(result, expected);
    }

    #[test]
    fn test_comment_spacing() {
        let src = indoc!(
            r#"
            ;;comment
            ;;    comment
            ;;;comment"#
        );
        let result = format_with_default(&String::from(src));
        let expected = indoc!(
            r#"
            ;; comment
            ;;    comment
            ;;; comment"#
        );
        assert_eq!(expected, result);
    }
    #[test]
    fn test_commented_match() {
        let src = indoc!(
            r#"
            (match x
              ;; comment
              value
              ;; comment
              (ok (+ to-add value))
              (ok true)
            )"#
        );
        let result = format_with_default(&String::from(src));
        assert_eq!(src, result);
    }
    #[test]
    fn test_key_value_sugar() {
        let src = "{name: (buff 48)}";
        let result = format_with_default(&String::from(src));
        assert_eq!(result, "{ name: (buff 48) }");
        let src = "{ name: (buff 48), a: uint }";
        let result = format_with_default(&String::from(src));
        assert_eq!(result, "{\n  name: (buff 48),\n  a: uint,\n}");
    }

    #[test]
    fn map_in_map() {
        let src = "(ok { a: b, ctx: { a: b, c: d }})";
        let result = format_with_default(src);
        let expected = indoc!(
            r#"
            (ok {
              a: b,
              ctx: {
                a: b,
                c: d,
              },
            })"#
        );
        assert_eq!(expected, result);
        let src = indoc!(
            r#"
            (ok {
              varslice: (unwrap! (slice? txbuff slice-start target-index) (err ERR-OUT-OF-BOUNDS)),
              ctx: {
                txbuff: tx,
                index: (+ u1 ptr),
              },
            })"#
        );
        let result = format_with_default(src);
        assert_eq!(src, result);
    }

    #[test]
    fn old_tuple() {
        let src = indoc!(
            r#"
            (tuple
              (a uint)
              (b uint) ;; comment
              (c bool)
            )"#
        );
        let result = format_with_default(src);
        let expected = indoc!(
            r#"
            {
              a: uint,
              b: uint, ;; comment
              c: bool,
            }"#
        );
        assert_eq!(result, expected);
    }

    #[test]
    fn top_level_exprs() {
        let src = indoc!(
            r#"
            (let ((x (+ u1 u1)))
              (map-insert ns x true)
            )
            (define-public (get-value)
              (ok (map-get? ns u2))
            )
            "#
        );
        let result = format_with_default(src);
        assert_eq!(result, src);

        let src = indoc!(
            r#"
            (print {
              notification: "format-me",
              payload: { message: "Hello, World!" },
            })
            (var-set test-var 1)
            (var-set test-var 2)"#
        );
        let result = format_with_default(src);
        assert_eq!(result, src);
    }
    #[test]
    fn test_indentation_levels() {
        let src = "(begin (let ((a 1) (b 2)) (ok true)))";
        let result = format_with_default(&String::from(src));
        let expected = indoc!(
            r#"
            (begin
              (let (
                  (a 1)
                  (b 2)
                )
                (ok true)
              )
            )"#
        );
        assert_eq!(result, expected);
    }
    #[test]
    fn test_let_comments() {
        let src = indoc!(
            r#"
            (begin
              (let (
                  (a 1) ;; something
                  (b 2) ;; comment
                )
                (ok true)
              )
            )"#
        );
        let result = format_with_default(&String::from(src));
        assert_eq!(src, result);
    }

    #[test]
    fn test_block_comments() {
        let src = ";;\n;; abc\n;;";
        let result = format_with_default(src);
        assert_eq!(src, result)
    }

    #[test]
    fn test_key_value_sugar_comment_midrecord() {
        let src = indoc!(
            r#"
            {
              name: (buff 48),
              ;;; comment
              owner: send-to, ;; trailing
            }"#
        );
        let result = format_with_default(&String::from(src));
        assert_eq!(src, result);
    }

    #[test]
    fn test_basic_slice() {
        let src = "(slice? (1 2 3 4 5) u5 u9)";
        let result = format_with_default(&String::from(src));
        assert_eq!(src, result);
    }
    #[test]
    fn test_constant() {
        let src = "(define-constant minter 'ST1PQHQKV0RJXZFY1DGX8MNSNYVE3VGZJSRTPGZGM.minter)\n";
        let result = format_with_default(&String::from(src));
        assert_eq!(result, src);

        let src = "(define-constant a u1) ;;; comment\n";
        let result = format_with_default(&String::from(src));
        assert_eq!(result, src);
    }

    #[test]
    fn test_begin_never_one_line() {
        let src = "(begin (ok true))";
        let result = format_with_default(&String::from(src));
        assert_eq!(result, "(begin\n  (ok true)\n)");
    }

    #[test]
    fn test_begin() {
        let src = "(begin (+ 1 1) ;; a\n (ok true))";
        let result = format_with_default(&String::from(src));
        assert_eq!(result, "(begin\n  (+ 1 1) ;; a\n  (ok true)\n)");
    }

    #[test]
    fn test_custom_tab_setting() {
        let src = "(begin (ok true))";
        let result = format_with(&String::from(src), Settings::new(Indentation::Space(4), 80));
        assert_eq!(result, "(begin\n    (ok true)\n)");
    }

    #[test]
    fn test_if() {
        let src = "(if (<= amount max-supply) (list ) (something amount))";
        let result = format_with_default(&String::from(src));
        let expected = "(if (<= amount max-supply)\n  (list)\n  (something amount)\n)";
        assert_eq!(result, expected);
    }
    #[test]
    fn test_ignore_formatting() {
        let src = ";; @format-ignore\n(    begin ( ok true))\n";
        let result = format_with(&String::from(src), Settings::new(Indentation::Space(4), 80));
        assert_eq!(src, result);

        let src = ";; @format-ignore\n(list\n  u64\n  u64 u64\n)\n";
        let result = format_with(&String::from(src), Settings::new(Indentation::Space(4), 80));
        assert_eq!(src, result);
    }

    #[test]
    fn test_index_of() {
        let src = "(index-of? (contract-call? .pool borroweable) asset)";
        let result = format_with_default(&String::from(src));
        assert_eq!(src, result);
    }
    #[test]
    fn test_traits() {
        let src = "(use-trait token-a-trait 'SPAXYA5XS51713FDTQ8H94EJ4V579CXMTRNBZKSF.token-a.token-trait)\n";
        let result = format_with(&String::from(src), Settings::new(Indentation::Space(4), 80));
        assert_eq!(src, result);

        let src = "(impl-trait 'SPAXYA5XS51713FDTQ8H94EJ4V579CXMTRNBZKSF.token-a.token-trait)\n";
        let result = format_with(&String::from(src), Settings::new(Indentation::Space(4), 80));
        assert_eq!(src, result);
    }
    #[test]
    fn test_detailed_traits() {
        let src = indoc!(
            r#"
            (define-public (parse-and-verify-vaa
                (core-contract <core-trait>)
                (vaa-bytes (buff 8192))
              )
              (begin
                (try! (check-active-wormhole-core-contract core-contract))
                (contract-call? core-contract parse-and-verify-vaa vaa-bytes)
              )
            )
            "#
        );
        let result = format_with_default(&String::from(src));
        assert_eq!(src, result);
    }
    #[test]
    fn test_as_contract() {
        let src = "(as-contract (contract-call? .tokens mint! u19))";
        let result = format_with(&String::from(src), Settings::new(Indentation::Space(4), 80));
        assert_eq!(src, result);
    }

    #[test]
    fn too_many_newlines() {
        let src = indoc!(
            r#"
            (ok (at-block
              (unwrap! (get-stacks-block-info? id-header-hash block) ERR_BLOCK_NOT_FOUND)
              (var-get count)
            ))"#
        );
        let result = format_with_default(&String::from(src));
        assert_eq!(src, result);
    }

    // this looks redundant, but a regression kept happening with ill-spaced
    // inner expressions. Likely this is a product of poorly handled nesting
    // logic
    #[test]
    fn spacing_for_inner_expr() {
        let src = "(something (- (/ b o) (/ (- balance-sender a) o)))";
        let result = format_with_default(src);
        assert_eq!(src, result)
    }
    #[test]
    fn closing_if_parens() {
        let src = "(something (if (true) (list) (list 1 2 3)))";
        let result = format_with_default(src);
        let expected = indoc!(
            r#"
            (something (if (true)
              (list)
              (list 1 2 3)
            ))"#
        );
        assert_eq!(expected, result);
    }
    #[test]
    fn ok_map() {
        let src = "(ok { a: b, c: d })";
        let result = format_with_default(src);
        let expected = indoc!(
            r#"
            (ok {
              a: b,
              c: d,
            })"#
        );
        assert_eq!(expected, result);
    }

    #[test]
    fn if_let_if() {
        let src = indoc!(
            r#"
            (if (true)
              (let ((a (if (true)
                  (list)
                  (list)
                )))
                (list)
              )
              (list)
            )"#
        );
        let result = format_with_default(src);
        assert_eq!(src, result);
    }

    #[test]
    fn weird_nesting() {
        let src = indoc!(
            r#"
            (merge name-props {
              something: u1,
              ;; comment
              renewal-height:
                ;; If still within lifetime, extend from current renewal height; otherwise, use new renewal height
                (if (< burn-block-height
                    (unwrap-panic (get-renewal-height (unwrap-panic (get-id-from-bns name namespace))))
                  )
                  (+
                    (unwrap-panic (get-renewal-height (unwrap-panic (get-id-from-bns name namespace))))
                    lifetime
                  )
                  new-renewal-height
                ),
            })"#
        );
        let result = format_with_default(src);
        assert_eq!(src, result);
    }

    #[test]
    fn weird_nesting_single_value() {
        let src = indoc!(
            r#"
            (begin
              (map-set name-properties {
                name: name,
                namespace: namespace,
              }
                (merge name-props {
                  renewal-height:
                    ;; If still within lifetime, extend from current renewal height; otherwise, use new renewal height
                    (if (< burn-block-height
                        (unwrap-panic (get-renewal-height (unwrap-panic (get-id-from-bns name namespace))))
                      )
                      (+
                        (unwrap-panic (get-renewal-height (unwrap-panic (get-id-from-bns name namespace))))
                        lifetime
                      )
                      new-renewal-height
                    ),
                })
              )
            )"#
        );
        let result = format_with_default(src);
        assert_eq!(src, result);
    }
    #[test]
    fn define_data_var_test() {
        let src = "(define-data-var my-data-var principal tx-sender)\n";
        let result = format_with_default(src);
        assert_eq!(src, result);
    }

    #[test]
    fn define_multiline_list() {
        let src = r#"  (
    (optional <sip-010>) ;; token
    uint                 ;; amount
    principal            ;; with
    uint                 ;; nonce
  )"#;
        let result = format_with_default(src);
        assert_eq!(src, result);
    }

    #[test]
    fn inner_list_with_maps() {
        let src = indoc!(
            r#"
            (list
              u1
              {
                extension: .ccd001-direct-execute,
                enabled: true,
              }
              ;; {extension: .ccd008-city-activation, enabled: true}
              {
                extension: .ccd009-auth-v2-adapter,
                enabled: true,
              }
            )"#
        );
        let result = format_with_default(src);
        assert_eq!(src, result);
    }

    #[test]
    fn valid_comment_breaking() {
        let src = indoc!(
            r#"
            (var-set voteStart block-height) ;; vote tracking
            (define-data-var yesVotes uint u0)
            "#
        );
        let result = format_with_default(src);
        assert_eq!(src, result);
    }
    #[test]
    fn significant_newline_preserving_inner() {
        let src = indoc!(
            r#"
            ;; comment

            ;; another
            ;; more


            ;; after 2 spaces, now it's 1"#
        );
        let result = format_with_default(src);
        let expected = indoc!(
            r#"
            ;; comment

            ;; another
            ;; more

            ;; after 2 spaces, now it's 1"#
        );
        assert_eq!(expected, result);
    }
    #[test]
    fn significant_newline_preserving() {
        let src = indoc!(
            r#"
            ;; comment

            ;; another
            ;; more


            ;; after 2 spaces, now it's 1"#
        );
        let result = format_with_default(src);
        let expected = indoc!(
            r#"
            ;; comment

            ;; another
            ;; more

            ;; after 2 spaces, now it's 1"#
        );
        assert_eq!(expected, result);
    }
    #[test]
    fn define_trait_test() {
        let src = indoc!(
            r#"
            (define-trait token-trait (
              (transfer?
                (principal principal uint) ;; principal
                ;; pre comment
                (response uint uint)       ;; comment
              )
              (get-balance
                (principal)
                (response uint uint)
              )
            ))
            "#
        );
        let result = format_with_default(src);
        assert_eq!(src, result);
    }
    #[test]
    fn unwrap_wrapped_lines() {
        let src = indoc!(
            r#"
            (new-available-ids (if (is-eq no-to-treasury u0)
              (var-get available-ids)
              (unwrap-panic (as-max-len? (concat (var-get available-ids) ids-to-treasury) u10000))
            ))"#
        );
        let result = format_with_default(src);
        assert_eq!(src, result);
    }

    #[test]
    fn wrapped_list() {
        let src = indoc!(
            r#"{ buckets: (list p-func-b1 p-func-b2 p-func-b3 p-func-b4 p-func-b5 p-func-b6 p-func-b7 p-func-b8 p-func-b9 p-func-b10 p-func-b11 p-func-b12 p-func-b13 p-func-b14 p-func-b15 p-func-b16), something: u1 }"#
        );
        let expected = indoc!(
            r#"
            {
              buckets: (list p-func-b1 p-func-b2 p-func-b3 p-func-b4 p-func-b5 p-func-b6 p-func-b7
                p-func-b8 p-func-b9 p-func-b10 p-func-b11 p-func-b12 p-func-b13 p-func-b14
                p-func-b15 p-func-b16),
              something: u1,
            }"#
        );
        let result = format_with_default(src);
        assert_eq!(expected, result);
    }

    #[test]
    fn format_ast_without_source() {
        let src = "(define-private (noop) (begin (+ 1 2) (ok true)))";
        let ast = clarity::vm::ast::parser::v2::parse(src).unwrap();
        let formatter = ClarityFormatter::new(Settings::default());
        let expected = format_with_default(src);
        let result = formatter.format_ast(&ast);
        assert_eq!(result, expected);
    }

    #[test]
    fn format_ast_without_source_handle_indentation() {
        let src = "  (begin (+ 1 2) (ok true))";
        let ast = clarity::vm::ast::parser::v2::parse(src).unwrap();
        let expected = format_with_default(src);
        let formatter = ClarityFormatter::new(Settings::default());
        let result = formatter.format_ast(&ast);
        assert_eq!(result, expected);
    }

    #[test]
    fn retain_comment_newlines() {
        let src = indoc!(
            r#"
            (senderBalance (unwrap!
              (at-block proposalBlockHash
                ;; /g/.aibtc-faktory/dao_contract_token
                (contract-call? .aibtc-faktory get-balance contract-caller)
              )
              ERR_FETCHING_TOKEN_DATA
            ))"#
        );
        let result = format_with_default(src);
        assert_eq!(src, result);
    }

    #[test]
    fn test_format_ignore_multiple_expressions() {
        let src = ";; @format-ignore\n(+ u1 u1)\n(+ u1 u1)";
        let result = format_with_default(src);

        assert_eq!(src, result);

        let src = ";; @format-ignore\n(+ u1 u1)\n;; @format-ignore\n(+ u1 u1)\n";
        let result = format_with_default(src);

        assert_eq!(src, result);
    }

    #[test]
    fn test_match_lining() {
        let src = indoc!(
            r#"
        (match prior
          ok-value result
          err-value (err err-value)
        )"#
        );
        let result = format_with_default(src);

        assert_eq!(src, result);
    }

    #[test]
<<<<<<< HEAD
    fn test_empty_trait() {
        let src = "(define-trait my-trait ())\n";
        let result = format_with_default(src);
        assert_eq!(src, result);
    }

    #[test]
    fn test_empty_trait_with_comment() {
        let src = "(define-trait my-trait ()) ;; empty\n";
        let result = format_with_default(src);
        assert_eq!(src, result);
    }

    #[test]
    fn test_empty_trait_with_multiline_comment() {
        let src = indoc!(
            r#"
            (define-trait my-trait
              () ;; empty
            )
            "#
=======
    fn test_restrict_assets_single_arg() {
        let src = indoc!(
            r#"
            (restrict-assets? asset-owner ((with-stx u10000))
              (+ u1 u2)
            )"#
        );
        let result = format_with_default(src);
        assert_eq!(src, result);
    }
    #[test]
    fn test_restrict_assets_multi_arg() {
        let src = indoc!(
            r#"
            (restrict-assets? asset-owner (
                (with-stx u10000)
                (with-ft (contract-of token-trait) "stackaroo" u50)
              )
              (try! (contract-call? token-trait transfer u100 tx-sender
                'ST1PQHQKV0RJXZFY1DGX8MNSNYVE3VGZJSRTPGZGM none
              ))
              (try! (stx-transfer? u1000000 tx-sender 'ST1PQHQKV0RJXZFY1DGX8MNSNYVE3VGZJSRTPGZGM))
              (print u1)
            )"#
>>>>>>> bc786f3d
        );
        let result = format_with_default(src);
        assert_eq!(src, result);
    }
}<|MERGE_RESOLUTION|>--- conflicted
+++ resolved
@@ -2373,7 +2373,6 @@
     }
 
     #[test]
-<<<<<<< HEAD
     fn test_empty_trait() {
         let src = "(define-trait my-trait ())\n";
         let result = format_with_default(src);
@@ -2395,7 +2394,11 @@
               () ;; empty
             )
             "#
-=======
+        let result = format_with_default(src);
+        assert_eq!(src, result);
+    }
+
+    #[test]
     fn test_restrict_assets_single_arg() {
         let src = indoc!(
             r#"
@@ -2420,7 +2423,6 @@
               (try! (stx-transfer? u1000000 tx-sender 'ST1PQHQKV0RJXZFY1DGX8MNSNYVE3VGZJSRTPGZGM))
               (print u1)
             )"#
->>>>>>> bc786f3d
         );
         let result = format_with_default(src);
         assert_eq!(src, result);
