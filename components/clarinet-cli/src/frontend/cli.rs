use crate::deployments::types::DeploymentSynthesis;
use crate::deployments::{
    self, check_deployments, generate_default_deployment, get_absolute_deployment_path,
    write_deployment,
};
use crate::devnet::package as Package;
use crate::devnet::start::start;
use crate::generate::{
    self,
    changes::{Changes, TOMLEdition},
};
use crate::lsp::run_lsp;

use clap::builder::ValueParser;
use clap::{IntoApp, Parser, Subcommand};
use clap_generate::{Generator, Shell};
use clarinet_deployments::diagnostic_digest::DiagnosticsDigest;
use clarinet_deployments::onchain::{
    apply_on_chain_deployment, get_initial_transactions_trackers, update_deployment_costs,
    DeploymentCommand, DeploymentEvent,
};
use clarinet_deployments::types::{DeploymentGenerationArtifacts, DeploymentSpecification};
use clarinet_deployments::{
    get_default_deployment_path, load_deployment, setup_session_with_deployment,
};
use clarinet_files::chainhook_types::Chain;
use clarinet_files::chainhook_types::StacksNetwork;
use clarinet_files::{
    get_manifest_location, FileLocation, NetworkManifest, ProjectManifest, ProjectManifestFile,
    RequirementConfig,
};
use clarity_repl::analysis::call_checker::ContractAnalysis;
use clarity_repl::analysis::coverage::parse_coverage_str;
use clarity_repl::clarity::vm::analysis::AnalysisDatabase;
use clarity_repl::clarity::vm::costs::LimitedCostTracker;
use clarity_repl::clarity::vm::types::QualifiedContractIdentifier;
use clarity_repl::clarity::ClarityVersion;
use clarity_repl::repl::diagnostic::output_diagnostic;
use clarity_repl::repl::{ClarityCodeSource, ClarityContract, ContractDeployer, DEFAULT_EPOCH};
use clarity_repl::{analysis, repl, Terminal};
use stacks_network::{self, check_chainhooks, DevnetOrchestrator};
use std::collections::HashMap;
use std::fs::{self, File};
use std::io::prelude::*;
use std::path::PathBuf;
use std::{env, process};
use toml;

use super::clarinetrc::GlobalSettings;

#[cfg(feature = "telemetry")]
use super::telemetry::{telemetry_report_event, DeveloperUsageDigest, DeveloperUsageEvent};
/// Clarinet is a command line tool for Clarity smart contract development.
///
/// For Clarinet documentation, refer to https://docs.hiro.so/clarinet/introduction.
/// Report any issues here https://github.com/hirosystems/clarinet/issues/new.
#[derive(Parser, PartialEq, Clone, Debug)]
#[clap(version = env!("CARGO_PKG_VERSION"), name = "clarinet", bin_name = "clarinet")]
struct Opts {
    #[clap(subcommand)]
    command: Command,
}

#[allow(clippy::upper_case_acronyms)]
#[derive(Subcommand, PartialEq, Clone, Debug)]
enum Command {
    /// Create and scaffold a new project
    #[clap(name = "new", bin_name = "new")]
    New(GenerateProject),
    /// Subcommands for working with contracts
    #[clap(subcommand, name = "contracts")]
    Contracts(Contracts),
    /// Interact with contracts deployed on Mainnet
    #[clap(subcommand, name = "requirements")]
    Requirements(Requirements),
    /// Subcommands for working with chainhooks
    #[clap(subcommand, name = "chainhooks")]
    Chainhooks(Chainhooks),
    /// Manage contracts deployments on Simnet/Devnet/Testnet/Mainnet
    #[clap(subcommand, name = "deployments")]
    Deployments(Deployments),
    /// Load contracts in a REPL for an interactive session
    #[clap(name = "console", aliases = &["poke"], bin_name = "console")]
    Console(Console),
    /// Execute test suite
    #[clap(name = "test", bin_name = "test")]
    Test(Test),
    /// Check contracts syntax
    #[clap(name = "check", bin_name = "check")]
    Check(Check),
    /// Execute Clarinet extension
    #[clap(name = "run", bin_name = "run")]
    Run(Run),
    /// Start a local Devnet network for interacting with your contracts from your browser
    #[clap(name = "integrate", bin_name = "integrate")]
    Integrate(DevnetStart),
    /// Get Clarity autocompletion and inline errors from your code editor (VSCode, vim, emacs, etc)
    #[clap(name = "lsp", bin_name = "lsp")]
    LSP,
    /// Step by step debugging and breakpoints from your code editor (VSCode, vim, emacs, etc)
    #[clap(name = "dap", bin_name = "dap")]
    DAP,
    /// Generate shell completions scripts
    #[clap(name = "completions", bin_name = "completions")]
    Completions(Completions),
    /// Subcommands for Devnet usage
    #[clap(subcommand, name = "devnet")]
    Devnet(Devnet),
}

#[derive(Subcommand, PartialEq, Clone, Debug)]
#[clap(bin_name = "contract", aliases = &["contract"])]
enum Contracts {
    /// Generate files and settings for a new contract
    #[clap(name = "new", bin_name = "new")]
    NewContract(NewContract),
}

#[derive(Subcommand, PartialEq, Clone, Debug)]
#[clap(bin_name = "req", aliases = &["requirement"])]
enum Requirements {
    /// Interact with contracts published on Mainnet
    #[clap(name = "add", bin_name = "add")]
    AddRequirement(AddRequirement),
}

#[allow(clippy::enum_variant_names)]
#[derive(Subcommand, PartialEq, Clone, Debug)]
#[clap(bin_name = "deployment", aliases = &["deployment"])]
enum Deployments {
    /// Check deployments format
    #[clap(name = "check", bin_name = "check")]
    CheckDeployments(CheckDeployments),
    /// Generate new deployment
    #[clap(name = "generate", bin_name = "generate", aliases = &["new"])]
    GenerateDeployment(GenerateDeployment),
    /// Apply deployment
    #[clap(name = "apply", bin_name = "apply")]
    ApplyDeployment(ApplyDeployment),
}

#[allow(clippy::enum_variant_names)]
#[derive(Subcommand, PartialEq, Clone, Debug)]
#[clap(bin_name = "chainhook", aliases = &["chainhook"])]
enum Chainhooks {
    /// Generate files and settings for a new hook
    #[clap(name = "new", bin_name = "new")]
    NewChainhook(NewChainhook),
    /// Check hooks format
    #[clap(name = "check", bin_name = "check")]
    CheckChainhooks(CheckChainhooks),
    /// Publish contracts on chain
    #[clap(name = "deploy", bin_name = "deploy")]
    DeployChainhook(DeployChainhook),
}

#[derive(Subcommand, PartialEq, Clone, Debug)]
#[clap(bin_name = "devnet")]
enum Devnet {
    /// Generate package of all required devnet artifacts
    #[clap(name = "package", bin_name = "package")]
    Package(DevnetPackage),

    /// Start a local Devnet network for interacting with your contracts from your browser
    #[clap(name = "start", bin_name = "start")]
    DevnetStart(DevnetStart),
}

#[derive(Parser, PartialEq, Clone, Debug)]
struct DevnetPackage {
    /// Output json file name
    #[clap(long = "name", short = 'n')]
    pub package_file_name: Option<String>,
    #[clap(long = "manifest-path", short = 'm')]
    pub manifest_path: Option<String>,
}

#[derive(Parser, PartialEq, Clone, Debug)]
struct GenerateProject {
    /// Project's name
    pub name: String,
    /// Do not provide developer usage telemetry for this project
    #[clap(long = "disable-telemetry", takes_value = false)]
    pub disable_telemetry: bool,
}

#[derive(Parser, PartialEq, Clone, Debug)]
struct NewContract {
    /// Contract's name
    pub name: String,
    /// Path to Clarinet.toml
    #[clap(long = "manifest-path", short = 'm')]
    pub manifest_path: Option<String>,
}

#[derive(Parser, PartialEq, Clone, Debug)]
struct AddRequirement {
    /// Contract id (ex. "SP2PABAF9FTAJYNFZH93XENAJ8FVY99RRM50D2JG9.nft-trait")
    pub contract_id: String,
    /// Path to Clarinet.toml
    #[clap(long = "manifest-path", short = 'm')]
    pub manifest_path: Option<String>,
}

#[derive(Parser, PartialEq, Clone, Debug)]
struct CheckDeployments {
    /// Path to Clarinet.toml
    #[clap(long = "manifest-path", short = 'm')]
    pub manifest_path: Option<String>,
}

#[derive(Parser, PartialEq, Clone, Debug)]
struct GenerateDeployment {
    /// Generate a deployment file for simnet environments (console, tests)
    #[clap(
        long = "simnet",
        conflicts_with = "devnet",
        conflicts_with = "testnet",
        conflicts_with = "mainnet"
    )]
    pub simnet: bool,
    /// Generate a deployment file for devnet, using settings/Devnet.toml
    #[clap(
        long = "devnet",
        conflicts_with = "simnet",
        conflicts_with = "testnet",
        conflicts_with = "mainnet"
    )]
    pub devnet: bool,
    /// Generate a deployment file for devnet, using settings/Testnet.toml
    #[clap(
        long = "testnet",
        conflicts_with = "simnet",
        conflicts_with = "devnet",
        conflicts_with = "mainnet"
    )]
    pub testnet: bool,
    /// Generate a deployment file for devnet, using settings/Mainnet.toml
    #[clap(
        long = "mainnet",
        conflicts_with = "simnet",
        conflicts_with = "testnet",
        conflicts_with = "devnet"
    )]
    pub mainnet: bool,
    /// Path to Clarinet.toml
    #[clap(long = "manifest-path", short = 'm')]
    pub manifest_path: Option<String>,
    /// Generate a deployment file without trying to batch transactions (simnet only)
    #[clap(
        long = "no-batch",
        conflicts_with = "devnet",
        conflicts_with = "testnet",
        conflicts_with = "mainnet"
    )]
    pub no_batch: bool,
    /// Compute and set cost, using low priority (network connection required)
    #[clap(
        long = "low-cost",
        conflicts_with = "medium-cost",
        conflicts_with = "high-cost",
        conflicts_with = "manual-cost"
    )]
    pub low_cost: bool,
    /// Compute and set cost, using medium priority (network connection required)
    #[clap(
        conflicts_with = "low-cost",
        long = "medium-cost",
        conflicts_with = "high-cost",
        conflicts_with = "manual-cost"
    )]
    pub medium_cost: bool,
    /// Compute and set cost, using high priority (network connection required)
    #[clap(
        conflicts_with = "low-cost",
        conflicts_with = "medium-cost",
        long = "high-cost",
        conflicts_with = "manual-cost"
    )]
    pub high_cost: bool,
    /// Leave cost estimation manual
    #[clap(
        conflicts_with = "low-cost",
        conflicts_with = "medium-cost",
        conflicts_with = "high-cost",
        long = "manual-cost"
    )]
    pub manual_cost: bool,
}

#[derive(Parser, PartialEq, Clone, Debug)]
struct NewChainhook {
    /// Hook's name
    pub name: String,
    /// Path to Clarinet.toml
    #[clap(long = "manifest-path")]
    pub manifest_path: Option<String>,
    /// Generate a Bitcoin chainhook
    #[clap(long = "bitcoin", conflicts_with = "stacks")]
    pub bitcoin: bool,
    /// Generate a Stacks chainhook
    #[clap(long = "stacks", conflicts_with = "bitcoin")]
    pub stacks: bool,
}

#[derive(Parser, PartialEq, Clone, Debug)]
struct CheckChainhooks {
    /// Path to Clarinet.toml
    #[clap(long = "manifest-path")]
    pub manifest_path: Option<String>,
    /// Display chainhooks JSON representation
    #[clap(long = "output-json")]
    pub output_json: bool,
}

#[derive(Parser, PartialEq, Clone, Debug)]
struct DeployChainhook {
    /// Path to Clarinet.toml
    #[clap(long = "manifest-path")]
    pub manifest_path: Option<String>,
}

#[derive(Parser, PartialEq, Clone, Debug)]
struct ApplyDeployment {
    /// Apply default deployment settings/default.devnet-plan.toml
    #[clap(
        long = "devnet",
        conflicts_with = "deployment-plan-path",
        conflicts_with = "testnet",
        conflicts_with = "mainnet"
    )]
    pub devnet: bool,
    /// Apply default deployment settings/default.testnet-plan.toml
    #[clap(
        long = "testnet",
        conflicts_with = "deployment-plan-path",
        conflicts_with = "devnet",
        conflicts_with = "mainnet"
    )]
    pub testnet: bool,
    /// Apply default deployment settings/default.mainnet-plan.toml
    #[clap(
        long = "mainnet",
        conflicts_with = "deployment-plan-path",
        conflicts_with = "testnet",
        conflicts_with = "devnet"
    )]
    pub mainnet: bool,
    /// Path to Clarinet.toml
    #[clap(long = "manifest-path", short = 'm')]
    pub manifest_path: Option<String>,
    /// Apply deployment plan specified
    #[clap(
        long = "deployment-plan-path",
        short = 'p',
        conflicts_with = "devnet",
        conflicts_with = "testnet",
        conflicts_with = "mainnet"
    )]
    pub deployment_plan_path: Option<String>,
    /// Display streams of logs instead of terminal UI dashboard
    #[clap(long = "no-dashboard")]
    pub no_dashboard: bool,
    /// Use on disk deployment plan (prevent updates computing)
    #[clap(
        long = "use-on-disk-deployment-plan",
        short = 'd',
        conflicts_with = "use-computed-deployment-plan"
    )]
    pub use_on_disk_deployment_plan: bool,
    /// Use computed deployment plan (will overwrite on disk version if any update)
    #[clap(
        long = "use-computed-deployment-plan",
        short = 'c',
        conflicts_with = "use-on-disk-deployment-plan"
    )]
    pub use_computed_deployment_plan: bool,
}

#[derive(Parser, PartialEq, Clone, Debug)]
struct Console {
    /// Path to Clarinet.toml
    #[clap(long = "manifest-path", short = 'm')]
    pub manifest_path: Option<String>,
    /// If specified, use this deployment file
    #[clap(long = "deployment-plan-path", short = 'p')]
    pub deployment_plan_path: Option<String>,
    /// Use on disk deployment plan (prevent updates computing)
    #[clap(
        long = "use-on-disk-deployment-plan",
        short = 'd',
        conflicts_with = "use-computed-deployment-plan"
    )]
    pub use_on_disk_deployment_plan: bool,
    /// Use computed deployment plan (will overwrite on disk version if any update)
    #[clap(
        long = "use-computed-deployment-plan",
        short = 'c',
        conflicts_with = "use-on-disk-deployment-plan"
    )]
    pub use_computed_deployment_plan: bool,
}

#[derive(Parser, PartialEq, Clone, Debug)]
struct DevnetStart {
    /// Path to Clarinet.toml
    #[clap(long = "manifest-path", short = 'm')]
    pub manifest_path: Option<String>,
    /// Display streams of logs instead of terminal UI dashboard
    #[clap(long = "no-dashboard")]
    pub no_dashboard: bool,
    /// If specified, use this deployment file
    #[clap(long = "deployment-plan-path", short = 'p')]
    pub deployment_plan_path: Option<String>,
    /// Use on disk deployment plan (prevent updates computing)
    #[clap(
        long = "use-on-disk-deployment-plan",
        short = 'd',
        conflicts_with = "use-computed-deployment-plan"
    )]
    pub use_on_disk_deployment_plan: bool,
    /// Use computed deployment plan (will overwrite on disk version if any update)
    #[clap(
        long = "use-computed-deployment-plan",
        short = 'c',
        conflicts_with = "use-on-disk-deployment-plan"
    )]
    pub use_computed_deployment_plan: bool,
    /// Path to Package.json
    #[clap(long = "package")]
    pub package: Option<String>,
}

#[derive(Parser, PartialEq, Clone, Debug)]
struct Test {
    /// Generate coverage file, and optionally provide name of generated file (defaults to "coverage.lcov")
    #[clap(
        long = "coverage",
        default_missing_value("coverage.lcov"),
        value_parser(ValueParser::new(parse_coverage_str))
    )]
    pub coverage: Option<PathBuf>,
    /// Generate costs report
    #[clap(long = "costs")]
    pub costs_report: bool,
    /// Path to Clarinet.toml
    #[clap(long = "manifest-path", short = 'm')]
    pub manifest_path: Option<String>,
    /// Relaunch tests upon updates to contracts
    #[clap(long = "watch")]
    pub watch: bool,
    /// Test files to be included (defaults to all tests found under tests/)
    pub files: Vec<String>,
    /// If specified, use this deployment file
    #[clap(long = "deployment-plan-path", short = 'p')]
    pub deployment_plan_path: Option<String>,
    /// Use on disk deployment plan (prevent updates computing)
    #[clap(
        long = "use-on-disk-deployment-plan",
        short = 'd',
        conflicts_with = "use-computed-deployment-plan"
    )]
    pub use_on_disk_deployment_plan: bool,
    /// Use computed deployment plan (will overwrite on disk version if any update)
    #[clap(
        long = "use-computed-deployment-plan",
        short = 'c',
        conflicts_with = "use-on-disk-deployment-plan"
    )]
    pub use_computed_deployment_plan: bool,
    /// Stop after N errors. Defaults to stopping after first failure
    #[clap(long = "fail-fast")]
    pub fail_fast: Option<u16>,
    /// Run tests with this string or pattern in the test name
    #[clap(long = "filter")]
    pub filter: Option<String>,
    /// Load import map file from local file or remote URL
    #[clap(long = "import-map")]
    pub import_map: Option<String>,
    /// Allow network access
    #[clap(long = "allow-net")]
    pub allow_net: bool,
    /// Allow read access to project directory
    #[clap(long = "allow-read")]
    pub allow_disk_read: bool,
    /// Specify optional Typescript config file
    #[clap(long = "ts-config")]
    pub ts_config: Option<String>,
    /// Specify relative path of the chainhooks (yaml format) to evaluate
    #[clap(long = "chainhooks")]
    pub chainhooks: Vec<String>,
    /// Add artificial delay (in seconds) when calling `chain.mineBlock(...)`. Useful when testing chainhooks
    #[clap(long = "mine-block-delay")]
    pub mine_block_delay: Option<u16>,
}

#[derive(Parser, PartialEq, Clone, Debug)]
struct Run {
    /// Script to run
    pub script: Option<String>,
    /// Path to Clarinet.toml
    #[clap(long = "manifest-path", short = 'm')]
    pub manifest_path: Option<String>,
    /// Allow access to wallets
    #[clap(long = "allow-wallets")]
    pub allow_wallets: bool,
    /// Allow write access to project directory
    #[clap(long = "allow-write")]
    pub allow_disk_write: bool,
    /// Allow read access to project directory
    #[clap(long = "allow-read")]
    pub allow_disk_read: bool,
    /// Allows running a specified list of subprocesses. Use the flag multiple times to allow multiple subprocesses
    #[clap(long = "allow-run")]
    pub allow_run: Option<Vec<String>>,
    /// Allows access to a specified list of environment variables. Use the flag multiple times to allow access to multiple variables
    #[clap(long = "allow-env")]
    pub allow_env: Option<Vec<String>>,
    /// If specified, use this deployment file
    #[clap(long = "deployment-plan-path", short = 'p')]
    pub deployment_plan_path: Option<String>,
    /// Use on disk deployment plan (prevent updates computing)
    #[clap(
        long = "use-on-disk-deployment-plan",
        short = 'd',
        conflicts_with = "use-computed-deployment-plan"
    )]
    pub use_on_disk_deployment_plan: bool,
    /// Use computed deployment plan (will overwrite on disk version if any update)
    #[clap(
        long = "use-computed-deployment-plan",
        short = 'c',
        conflicts_with = "use-on-disk-deployment-plan"
    )]
    pub use_computed_deployment_plan: bool,
}

#[derive(Parser, PartialEq, Clone, Debug)]
struct Check {
    /// Path to Clarinet.toml
    #[clap(long = "manifest-path", short = 'm')]
    pub manifest_path: Option<String>,
    /// If specified, perform a simple syntax-check on just this one file
    pub file: Option<String>,
    /// If specified, use this deployment file
    #[clap(long = "deployment-plan-path", short = 'p')]
    pub deployment_plan_path: Option<String>,
    /// Use on disk deployment plan (prevent updates computing)
    #[clap(
        long = "use-on-disk-deployment-plan",
        short = 'd',
        conflicts_with = "use-computed-deployment-plan"
    )]
    pub use_on_disk_deployment_plan: bool,
    /// Use computed deployment plan (will overwrite on disk version if any update)
    #[clap(
        long = "use-computed-deployment-plan",
        short = 'c',
        conflicts_with = "use-on-disk-deployment-plan"
    )]
    pub use_computed_deployment_plan: bool,
}

#[derive(Parser, PartialEq, Clone, Debug)]
struct Completions {
    /// Specify which shell to generation completions script for
    #[clap(arg_enum, ignore_case = true)]
    pub shell: Shell,
}

pub fn main() {
    let opts: Opts = match Opts::try_parse() {
        Ok(opts) => opts,
        Err(e) => {
            if e.kind() == clap::ErrorKind::UnknownArgument {
                let manifest = load_manifest_or_exit(None);
                if manifest.project.telemetry {
                    #[cfg(feature = "telemetry")]
                    telemetry_report_event(DeveloperUsageEvent::UnknownCommand(
                        DeveloperUsageDigest::new(
                            &manifest.project.name,
                            &manifest.project.authors,
                        ),
                        format!("{}", e),
                    ));
                }
            }
            println!("{}", e);
            process::exit(1);
        }
    };

    let global_settings = GlobalSettings::from_global_file();

    match opts.command {
        Command::New(project_opts) => {
            let current_path = {
                let current_dir = match env::current_dir() {
                    Ok(dir) => dir,
                    Err(e) => {
                        println!("{}{}", format_err!("unable to get current directory"), e);
                        std::process::exit(1);
                    }
                };
                current_dir.to_str().unwrap().to_owned()
            };

            let telemetry_enabled = if cfg!(feature = "telemetry") {
                if project_opts.disable_telemetry {
                    false
                } else {
                    match global_settings.enable_telemetry {
                        Some(enable) => enable,
                        _ => {
                            println!("{}", yellow!("Send usage data to Hiro."));
                            println!("{}", yellow!("Help Hiro improve its products and services by automatically sending diagnostics and usage data."));
                            println!("{}", yellow!("Only high level usage information, and no information identifying you or your project are collected."));
                            println!("{}",
                                yellow!("Enable or disable clarinet telemetry globally with this command:")
                            );
                            println!(
                                "{}",
                                blue!(format!(
                                    "  $ mkdir -p ~/.clarinet; echo \"enable_telemetry = true\" >> {}",
                                    GlobalSettings::get_settings_file_path()
                                ))
                            );
                            // TODO(lgalabru): once we have a privacy policy available, add a link
                            // println!("{}", yellow!("Visit http://hiro.so/clarinet-privacy for details."));
                            println!("{}", yellow!("Enable [Y/n]?"));
                            let mut buffer = String::new();
                            std::io::stdin().read_line(&mut buffer).unwrap();
                            !buffer.starts_with('n')
                        }
                    }
                }
            } else {
                false
            };
            if telemetry_enabled {
                println!(
                    "{}",
                    yellow!("Telemetry enabled. Thanks for helping to improve clarinet!")
                );
            } else {
                println!(
                    "{}",
                    yellow!(
                        "Telemetry disabled. Clarinet will not collect any data on this project."
                    )
                );
            }
            let project_id = project_opts.name.clone();
            let changes = match generate::get_changes_for_new_project(
                current_path,
                project_id,
                telemetry_enabled,
            ) {
                Ok(changes) => changes,
                Err(message) => {
                    println!("{}", format_err!(message));
                    std::process::exit(1);
                }
            };

            if !execute_changes(changes) {
                std::process::exit(1);
            }
            if global_settings.enable_hints.unwrap_or(true) {
                display_contract_new_hint(Some(project_opts.name.as_str()));
            }
            if telemetry_enabled {
                #[cfg(feature = "telemetry")]
                telemetry_report_event(DeveloperUsageEvent::NewProject(DeveloperUsageDigest::new(
                    &project_opts.name,
                    &[],
                )));
            }
        }
        Command::Deployments(subcommand) => match subcommand {
            Deployments::CheckDeployments(cmd) => {
                let manifest = load_manifest_or_exit(cmd.manifest_path);
                // Ensure that all the deployments can correctly be deserialized.
                println!("Checking deployments");
                let res = check_deployments(&manifest);
                if let Err(message) = res {
                    println!("{}", format_err!(message));
                    process::exit(1);
                }
            }
            Deployments::GenerateDeployment(cmd) => {
                let manifest = load_manifest_or_exit(cmd.manifest_path);

                let network = if cmd.devnet {
                    StacksNetwork::Devnet
                } else if cmd.testnet {
                    StacksNetwork::Testnet
                } else if cmd.mainnet {
                    StacksNetwork::Mainnet
                } else {
                    StacksNetwork::Simnet
                };

                let default_deployment_path =
                    get_default_deployment_path(&manifest, &network).unwrap();
                let (mut deployment, _) =
                    match generate_default_deployment(&manifest, &network, cmd.no_batch) {
                        Ok(deployment) => deployment,
                        Err(message) => {
                            println!("{}", format_err!(message));
                            std::process::exit(1);
                        }
                    };

                if !cmd.manual_cost && network.either_testnet_or_mainnet() {
                    let priority = match (cmd.low_cost, cmd.medium_cost, cmd.high_cost) {
                        (_, _, true) => 2,
                        (_, true, _) => 1,
                        (true, _, _) => 0,
                        (false, false, false) => {
                            println!("{}", format_err!("cost strategy not specified (--low-cost, --medium-cost, --high-cost, --manual-cost)"));
                            std::process::exit(1);
                        }
                    };
                    match update_deployment_costs(&mut deployment, priority) {
                        Ok(_) => {}
                        Err(message) => {
                            println!(
                                "{} unable to update costs\n{}",
                                yellow!("warning:"),
                                message
                            );
                        }
                    };
                }

                let write_plan = if default_deployment_path.exists() {
                    let existing_deployment =
                        match load_deployment(&manifest, &default_deployment_path) {
                            Ok(deployment) => deployment,
                            Err(message) => {
                                println!(
                                    "{}",
                                    format_err!(format!(
                                        "unable to load {}\n{}",
                                        default_deployment_path.to_string(),
                                        message
                                    ))
                                );
                                process::exit(1);
                            }
                        };
                    should_existing_plan_be_replaced(&existing_deployment, &deployment)
                } else {
                    true
                };

                if write_plan {
                    let res = write_deployment(&deployment, &default_deployment_path, false);
                    if let Err(message) = res {
                        println!("{}", format_err!(message));
                        process::exit(1);
                    }

                    println!(
                        "{} {}",
                        green!("Generated file"),
                        default_deployment_path.get_relative_location().unwrap()
                    );
                }
            }
            Deployments::ApplyDeployment(cmd) => {
                let manifest = load_manifest_or_exit(cmd.manifest_path);

                let network = if cmd.devnet {
                    Some(StacksNetwork::Devnet)
                } else if cmd.testnet {
                    Some(StacksNetwork::Testnet)
                } else if cmd.mainnet {
                    Some(StacksNetwork::Mainnet)
                } else {
                    None
                };

                let result = match (&network, cmd.deployment_plan_path) {
                    (None, None) => {
                        Err(format!("{}: a flag `--devnet`, `--testnet`, `--mainnet` or `--deployment-plan-path=path/to/yaml` should be provided.", yellow!("Command usage")))
                    }
                    (Some(network), None) => {
                        let res = load_deployment_if_exists(&manifest, network, cmd.use_on_disk_deployment_plan, cmd.use_computed_deployment_plan);
                        match res {
                            Some(Ok(deployment)) => {
                                println!(
                                    "{} using existing deployments/default.{}-plan.yaml",
                                    yellow!("note:"),
                                    format!("{:?}", network).to_lowercase(),
                                );
                                Ok(deployment)
                            }
                            Some(Err(e)) => Err(e),
                            None => {
                                let default_deployment_path = get_default_deployment_path(&manifest, network).unwrap();
                                let (deployment, _) = match generate_default_deployment(&manifest, network, false) {
                                    Ok(deployment) => deployment,
                                    Err(message) => {
                                        println!("{}", red!(message));
                                        std::process::exit(1);
                                    }
                                };
                                let res = write_deployment(&deployment, &default_deployment_path, true);
                                if let Err(message) = res {
                                    Err(message)
                                } else {
                                    println!("{} {}", green!("Generated file"), default_deployment_path.get_relative_location().unwrap());
                                    Ok(deployment)
                                }
                            }
                        }
                    }
                    (None, Some(deployment_plan_path)) => {
                        let deployment_path = get_absolute_deployment_path(&manifest, &deployment_plan_path).expect("unable to retrieve deployment");
                        load_deployment(&manifest, &deployment_path)
                    }
                    (_, _) => unreachable!()
                };

                let deployment = match result {
                    Ok(deployment) => deployment,
                    Err(e) => {
                        println!("{}", e);
                        std::process::exit(1);
                    }
                };
                let network = deployment.network.clone();

                let node_url = deployment.stacks_node.clone().unwrap();

                println!(
                    "The following deployment plan will be applied:\n{}\n\n",
                    DeploymentSynthesis::from_deployment(&deployment)
                );

                if !cmd.use_on_disk_deployment_plan {
                    println!("{}", yellow!("Continue [Y/n]?"));
                    let mut buffer = String::new();
                    std::io::stdin().read_line(&mut buffer).unwrap();
                    if !buffer.starts_with('Y')
                        && !buffer.starts_with('y')
                        && !buffer.starts_with('\n')
                    {
                        println!("Deployment aborted");
                        std::process::exit(1);
                    }
                }

                let (command_tx, command_rx) = std::sync::mpsc::channel();
                let (event_tx, event_rx) = std::sync::mpsc::channel();
                let manifest_moved = manifest.clone();

                if manifest.project.telemetry {
                    #[cfg(feature = "telemetry")]
                    telemetry_report_event(DeveloperUsageEvent::ProtocolPublished(
                        DeveloperUsageDigest::new(
                            &manifest.project.name,
                            &manifest.project.authors,
                        ),
                        network.clone(),
                    ));
                }

                let transaction_trackers = if cmd.no_dashboard {
                    vec![]
                } else {
                    get_initial_transactions_trackers(&deployment)
                };
                let network_moved = network.clone();
                std::thread::spawn(move || {
                    let manifest = manifest_moved;
                    let network_manifest = NetworkManifest::from_project_manifest_location(
                        &manifest.location,
                        &network_moved.get_networks(),
                        Some(&manifest.project.cache_location),
                        None,
                    )
                    .expect("unable to load network manifest");
                    apply_on_chain_deployment(
                        network_manifest,
                        deployment,
                        event_tx,
                        command_rx,
                        true,
                        None,
                        None,
                    );
                });

                let _ = command_tx.send(DeploymentCommand::Start);

                if cmd.no_dashboard {
                    loop {
                        let cmd = match event_rx.recv() {
                            Ok(cmd) => cmd,
                            Err(_e) => break,
                        };
                        match cmd {
                            DeploymentEvent::Interrupted(message) => {
                                println!(
                                    "{} Error publishing transactions: {}",
                                    red!("x"),
                                    message
                                );
                                break;
                            }
                            DeploymentEvent::TransactionUpdate(update) => {
                                println!("{} {:?} {}", blue!("➡"), update.status, update.name);
                            }
                            DeploymentEvent::DeploymentCompleted => {
                                println!(
                                    "{} Transactions successfully confirmed on {:?}",
                                    green!("✔"),
                                    network
                                );
                                break;
                            }
                        }
                    }
                } else {
                    let res = deployments::start_ui(&node_url, event_rx, transaction_trackers);
                    match res {
                        Ok(()) => println!(
                            "{} Transactions successfully confirmed on {:?}",
                            green!("✔"),
                            network
                        ),
                        Err(message) => {
                            println!("{} Error publishing transactions: {}", red!("x"), message)
                        }
                    }
                }
            }
        },
        Command::Chainhooks(subcommand) => match subcommand {
            Chainhooks::NewChainhook(cmd) => {
                let manifest = load_manifest_or_exit(cmd.manifest_path);

                let chain = match (cmd.bitcoin, cmd.stacks) {
                    (true, false) => Chain::Bitcoin,
                    (false, true) => Chain::Stacks,
                    (_, _) => {
                        println!(
                            "{}",
                            format_err!("either --bitcoin or --stacks must be passed")
                        );
                        process::exit(1);
                    }
                };

                let changes =
                    match generate::get_changes_for_new_chainhook(&manifest, cmd.name, chain) {
                        Ok(changes) => changes,
                        Err(message) => {
                            println!("{}", format_err!(message));
                            std::process::exit(1);
                        }
                    };

                if !execute_changes(changes) {
                    std::process::exit(1);
                }
                if global_settings.enable_hints.unwrap_or(true) {
                    display_post_check_hint();
                }
            }
            Chainhooks::CheckChainhooks(cmd) => {
                let manifest_location = get_manifest_location_or_exit(cmd.manifest_path);
                // Ensure that all the hooks can correctly be deserialized.
                println!("Checking chainhooks");
                let _ = check_chainhooks(&manifest_location, cmd.output_json);
            }
            Chainhooks::DeployChainhook(_cmd) => {
                // TODO(lgalabru): follow-up on this implementation
                unimplemented!()
            }
        },
        Command::Contracts(subcommand) => match subcommand {
            Contracts::NewContract(cmd) => {
                let manifest = load_manifest_or_exit(cmd.manifest_path);

                let changes = match generate::get_changes_for_new_contract(
                    &manifest.location,
                    cmd.name,
                    None,
                    true,
                ) {
                    Ok(changes) => changes,
                    Err(message) => {
                        println!("{}", format_err!(message));
                        std::process::exit(1);
                    }
                };

                if !execute_changes(changes) {
                    std::process::exit(1);
                }
                if global_settings.enable_hints.unwrap_or(true) {
                    display_post_check_hint();
                }
            }
        },
        Command::Requirements(subcommand) => match subcommand {
            Requirements::AddRequirement(cmd) => {
                let manifest = load_manifest_or_exit(cmd.manifest_path);

                let change = TOMLEdition {
                    comment: format!(
                        "{} with requirement {}",
                        yellow!("Updated Clarinet.toml"),
                        green!(format!("{}", cmd.contract_id))
                    ),
                    manifest_location: manifest.location.clone(),
                    contracts_to_add: HashMap::new(),
                    requirements_to_add: vec![RequirementConfig {
                        contract_id: cmd.contract_id.clone(),
                    }],
                };
                if !execute_changes(vec![Changes::EditTOML(change)]) {
                    std::process::exit(1);
                }
                if global_settings.enable_hints.unwrap_or(true) {
                    display_post_check_hint();
                }
            }
        },
        Command::Console(cmd) => {
            // Loop to handle `::reload` command
            loop {
                let manifest = load_manifest_or_warn(cmd.manifest_path.clone());

                let mut terminal = match manifest {
                    Some(ref manifest) => {
                        let (deployment, _, artifacts) = load_deployment_and_artifacts_or_exit(
                            manifest,
                            &cmd.deployment_plan_path,
                            cmd.use_on_disk_deployment_plan,
                            cmd.use_computed_deployment_plan,
                        );

                        if !artifacts.success {
                            let diags_digest =
                                DiagnosticsDigest::new(&artifacts.diags, &deployment);
                            if diags_digest.has_feedbacks() {
                                println!("{}", diags_digest.message);
                            }
                            if diags_digest.errors > 0 {
                                println!(
                                    "{} {} detected",
                                    red!("x"),
                                    pluralize!(diags_digest.errors, "error")
                                );
                            }
                            std::process::exit(1);
                        }

                        Terminal::load(artifacts.session)
                    }
                    None => Terminal::new(repl::SessionSettings::default()),
                };
                let reload = terminal.start();

                // Report telemetry
                if let Some(manifest) = manifest {
                    if manifest.project.telemetry {
                        #[cfg(feature = "telemetry")]
                        telemetry_report_event(DeveloperUsageEvent::PokeExecuted(
                            DeveloperUsageDigest::new(
                                &manifest.project.name,
                                &manifest.project.authors,
                            ),
                        ));

                        #[cfg(feature = "telemetry")]
                        let mut debug_count = 0;
                        for command in terminal.session.executed {
                            if command.starts_with("::debug") {
                                debug_count += 1;
                            }
                        }
                        if debug_count > 0 {
                            telemetry_report_event(DeveloperUsageEvent::DebugStarted(
                                DeveloperUsageDigest::new(
                                    &manifest.project.name,
                                    &manifest.project.authors,
                                ),
                                debug_count,
                            ));
                        }
                    }
                }

                if !reload {
                    break;
                }
            }

            if global_settings.enable_hints.unwrap_or(true) {
                display_contract_new_hint(None);
            }
        }
        Command::Check(cmd) if cmd.file.is_some() => {
            let file = cmd.file.unwrap();
            let mut settings = repl::SessionSettings::default();
            settings.repl_settings.analysis.enable_all_passes();

            let mut session = repl::Session::new(settings.clone());
            let code_source = match fs::read_to_string(&file) {
                Ok(code) => code,
                _ => {
                    println!("{} unable to read file: '{}'", red!("error:"), file);
                    std::process::exit(1);
                }
            };
            let contract_id = QualifiedContractIdentifier::transient();
            let contract = ClarityContract {
                code_source: ClarityCodeSource::ContractInMemory(code_source),
                deployer: ContractDeployer::Transient,
                name: "transient".to_string(),
                clarity_version: ClarityVersion::Clarity1,
                epoch: DEFAULT_EPOCH,
            };
            let (ast, mut diagnostics, mut success) = session.interpreter.build_ast(&contract);
            let (annotations, mut annotation_diagnostics) = session
                .interpreter
                .collect_annotations(&ast, contract.expect_in_memory_code_source());
            diagnostics.append(&mut annotation_diagnostics);

            let mut contract_analysis = ContractAnalysis::new(
                contract_id,
                ast.expressions,
                LimitedCostTracker::new_free(),
                contract.epoch,
                contract.clarity_version,
            );
            let mut analysis_db = AnalysisDatabase::new(&mut session.interpreter.datastore);
            let mut analysis_diagnostics = match analysis::run_analysis(
                &mut contract_analysis,
                &mut analysis_db,
                &annotations,
                &settings.repl_settings.analysis,
            ) {
                Ok(diagnostics) => diagnostics,
                Err(diagnostics) => {
                    success = false;
                    diagnostics
                }
            };
            diagnostics.append(&mut analysis_diagnostics);

            let lines = contract.expect_in_memory_code_source().lines();
            let formatted_lines: Vec<String> = lines.map(|l| l.to_string()).collect();
            for d in diagnostics {
                for line in output_diagnostic(&d, &file, &formatted_lines) {
                    println!("{}", line);
                }
            }

            if success {
                println!("{} Syntax of contract successfully checked", green!("✔"))
            } else {
                std::process::exit(1);
            }
        }
        Command::Check(cmd) => {
            let manifest = load_manifest_or_exit(cmd.manifest_path);
            let (deployment, _, results) = load_deployment_and_artifacts_or_exit(
                &manifest,
                &cmd.deployment_plan_path,
                cmd.use_on_disk_deployment_plan,
                cmd.use_computed_deployment_plan,
            );

            let diags_digest = DiagnosticsDigest::new(&results.diags, &deployment);
            if diags_digest.has_feedbacks() {
                println!("{}", diags_digest.message);
            }

            if diags_digest.warnings > 0 {
                println!(
                    "{} {} detected",
                    yellow!("!"),
                    pluralize!(diags_digest.warnings, "warning")
                );
            }
            if diags_digest.errors > 0 {
                println!(
                    "{} {} detected",
                    red!("x"),
                    pluralize!(diags_digest.errors, "error")
                );
            } else {
                println!(
                    "{} {} checked",
                    green!("✔"),
                    pluralize!(diags_digest.contracts_checked, "contract"),
                );
            }
            let exit_code = match results.success {
                true => 0,
                false => 1,
            };

            if global_settings.enable_hints.unwrap_or(true) {
                display_post_check_hint();
            }
            if manifest.project.telemetry {
                #[cfg(feature = "telemetry")]
                telemetry_report_event(DeveloperUsageEvent::CheckExecuted(
                    DeveloperUsageDigest::new(&manifest.project.name, &manifest.project.authors),
                ));
            }
            std::process::exit(exit_code);
        }
<<<<<<< HEAD
        Command::Integrate(cmd) => devnet_start(cmd, hints_enabled),
=======
        Command::Integrate(cmd) => {
            let manifest = load_manifest_or_exit(cmd.manifest_path);
            println!("Computing deployment plan");
            let result = match cmd.deployment_plan_path {
                None => {
                    let res = load_deployment_if_exists(
                        &manifest,
                        &StacksNetwork::Devnet,
                        cmd.use_on_disk_deployment_plan,
                        cmd.use_computed_deployment_plan,
                    );
                    match res {
                        Some(Ok(deployment)) => {
                            println!(
                                "{} using existing deployments/default.devnet-plan.yaml",
                                yellow!("note:")
                            );
                            // TODO(lgalabru): Think more about the desired DX.
                            // Compute the latest version, display differences and propose overwrite?
                            Ok(deployment)
                        }
                        Some(Err(e)) => Err(e),
                        None => {
                            let default_deployment_path =
                                get_default_deployment_path(&manifest, &StacksNetwork::Devnet)
                                    .unwrap();
                            let (deployment, _) = match generate_default_deployment(
                                &manifest,
                                &StacksNetwork::Devnet,
                                false,
                            ) {
                                Ok(deployment) => deployment,
                                Err(message) => {
                                    println!("{}", red!(message));
                                    std::process::exit(1);
                                }
                            };
                            let res = write_deployment(&deployment, &default_deployment_path, true);
                            if let Err(message) = res {
                                Err(message)
                            } else {
                                println!(
                                    "{} {}",
                                    green!("Generated file"),
                                    default_deployment_path.get_relative_location().unwrap()
                                );
                                Ok(deployment)
                            }
                        }
                    }
                }
                Some(deployment_plan_path) => {
                    let deployment_path =
                        get_absolute_deployment_path(&manifest, &deployment_plan_path)
                            .expect("unable to retrieve deployment");
                    load_deployment(&manifest, &deployment_path)
                }
            };

            let deployment = match result {
                Ok(deployment) => deployment,
                Err(e) => {
                    println!("{}", format_err!(e));
                    std::process::exit(1);
                }
            };

            let orchestrator = match DevnetOrchestrator::new(manifest, None, None, true) {
                Ok(orchestrator) => orchestrator,
                Err(e) => {
                    println!("{}", format_err!(e));
                    process::exit(1);
                }
            };

            if orchestrator.manifest.project.telemetry {
                #[cfg(feature = "telemetry")]
                telemetry_report_event(DeveloperUsageEvent::DevnetExecuted(
                    DeveloperUsageDigest::new(
                        &orchestrator.manifest.project.name,
                        &orchestrator.manifest.project.authors,
                    ),
                ));
            }
            if let Err(e) = integrate::run_devnet(orchestrator, deployment, None, !cmd.no_dashboard)
            {
                println!("{}", format_err!(e));
                process::exit(1);
            }
            if global_settings.enable_hints.unwrap_or(true) {
                display_deploy_hint();
            }
        }
>>>>>>> 6a72d54f
        Command::LSP => run_lsp(),
        Command::DAP => match super::dap::run_dap() {
            Ok(_) => (),
            Err(e) => {
                println!("{}", red!(e));
                process::exit(1);
            }
        },
        Command::Completions(cmd) => {
            let app = Opts::command();
            let file_name = cmd.shell.file_name("clarinet");
            let mut file = match File::create(file_name.clone()) {
                Ok(file) => file,
                Err(e) => {
                    println!(
                        "{} Unable to create file {}: {}",
                        red!("error:"),
                        file_name,
                        e
                    );
                    std::process::exit(1);
                }
            };
            cmd.shell.generate(&app, &mut file);
            println!("{} {}", green!("Created file"), file_name.clone());
            println!("Check your shell's documentation for details about using this file to enable completions for clarinet");
        }

        Command::Devnet(subcommand) => match subcommand {
            Devnet::Package(cmd) => {
                let manifest = load_manifest_or_exit(cmd.manifest_path);
                if let Err(e) = Package::pack(cmd.package_file_name, manifest) {
                    println!("Could not execute the package command. {}", format_err!(e));
                    process::exit(1);
                }
            }
            Devnet::DevnetStart(cmd) => devnet_start(cmd, hints_enabled),
        },

        Command::Test(_) => {
            println!("{} `clarinet test` has been deprecated. Please check this blog post to learn more:", yellow!("warning:"));
            println!("https://hiro.so/blog/announcing-the-clarinet-sdk-a-javascript-programming-model-for-easy-smart-contract-testing");
            std::process::exit(1);
        }

        Command::Run(_) => {
            println!(
                "{} `clarinet run` has been deprecated. Please check this blog post to learn more:",
                yellow!("warning:")
            );
            println!("https://hiro.so/blog/announcing-the-clarinet-sdk-a-javascript-programming-model-for-easy-smart-contract-testing");
            std::process::exit(1);
        }
    };
}

fn get_manifest_location_or_exit(path: Option<String>) -> FileLocation {
    match get_manifest_location(path) {
        Some(manifest_location) => manifest_location,
        None => {
            println!("Could not find Clarinet.toml");
            process::exit(1);
        }
    }
}

fn get_manifest_location_or_warn(path: Option<String>) -> Option<FileLocation> {
    match get_manifest_location(path) {
        Some(manifest_location) => Some(manifest_location),
        None => {
            println!(
                "{} no manifest found, starting with default settings.",
                yellow!("note:")
            );
            None
        }
    }
}

fn load_manifest_or_exit(path: Option<String>) -> ProjectManifest {
    let manifest_location = get_manifest_location_or_exit(path);
    match ProjectManifest::from_location(&manifest_location) {
        Ok(manifest) => manifest,
        Err(message) => {
            println!(
                "{} syntax errors in Clarinet.toml\n{}",
                red!("error:"),
                message,
            );
            process::exit(1);
        }
    }
}

fn load_manifest_or_warn(path: Option<String>) -> Option<ProjectManifest> {
    if let Some(manifest_location) = get_manifest_location_or_warn(path) {
        let manifest = match ProjectManifest::from_location(&manifest_location) {
            Ok(manifest) => manifest,
            Err(message) => {
                println!(
                    "{} syntax errors in Clarinet.toml\n{}",
                    red!("error:"),
                    message,
                );
                process::exit(1);
            }
        };
        Some(manifest)
    } else {
        None
    }
}

fn load_deployment_and_artifacts_or_exit(
    manifest: &ProjectManifest,
    deployment_plan_path: &Option<String>,
    force_on_disk: bool,
    force_computed: bool,
) -> (
    DeploymentSpecification,
    Option<String>,
    DeploymentGenerationArtifacts,
) {
    let result = match deployment_plan_path {
        None => {
            let res = load_deployment_if_exists(
                manifest,
                &StacksNetwork::Simnet,
                force_on_disk,
                force_computed,
            );
            match res {
                Some(Ok(deployment)) => {
                    println!(
                        "{} using deployments/default.simnet-plan.yaml",
                        yellow!("note:")
                    );
                    let artifacts = setup_session_with_deployment(manifest, &deployment, None);
                    Ok((deployment, None, artifacts))
                }
                Some(Err(e)) => Err(format!(
                    "loading deployments/default.simnet-plan.yaml failed with error: {}",
                    e
                )),
                None => {
                    match generate_default_deployment(manifest, &StacksNetwork::Simnet, false) {
                        Ok((deployment, ast_artifacts)) if ast_artifacts.success => {
                            let mut artifacts = setup_session_with_deployment(
                                manifest,
                                &deployment,
                                Some(&ast_artifacts.asts),
                            );
                            for (contract_id, mut parser_diags) in ast_artifacts.diags.into_iter() {
                                // Merge parser's diags with analysis' diags.
                                if let Some(ref mut diags) = artifacts.diags.remove(&contract_id) {
                                    parser_diags.append(diags);
                                }
                                artifacts.diags.insert(contract_id, parser_diags);
                            }
                            Ok((deployment, None, artifacts))
                        }
                        Ok((deployment, ast_artifacts)) => Ok((deployment, None, ast_artifacts)),
                        Err(e) => Err(e),
                    }
                }
            }
        }
        Some(path) => {
            let deployment_location = get_absolute_deployment_path(manifest, path)
                .expect("unable to retrieve deployment");
            match load_deployment(manifest, &deployment_location) {
                Ok(deployment) => {
                    let artifacts = setup_session_with_deployment(manifest, &deployment, None);
                    Ok((deployment, Some(deployment_location.to_string()), artifacts))
                }
                Err(e) => Err(format!("loading {} failed with error: {}", path, e)),
            }
        }
    };

    match result {
        Ok(deployment) => deployment,
        Err(e) => {
            println!("{}", format_err!(e));
            process::exit(1);
        }
    }
}

pub fn should_existing_plan_be_replaced(
    existing_plan: &DeploymentSpecification,
    new_plan: &DeploymentSpecification,
) -> bool {
    use similar::{ChangeTag, TextDiff};

    let existing_file = serde_yaml::to_string(&existing_plan.to_specification_file()).unwrap();

    let new_file = serde_yaml::to_string(&new_plan.to_specification_file()).unwrap();

    if existing_file == new_file {
        return false;
    }

    println!("{}", blue!("A new deployment plan was computed and differs from the default deployment plan currently saved on disk:"));

    let diffs = TextDiff::from_lines(&existing_file, &new_file);

    for change in diffs.iter_all_changes() {
        let formatted_change = match change.tag() {
            ChangeTag::Delete => {
                format!("{} {}", red!("-"), red!(format!("{}", change)))
            }
            ChangeTag::Insert => {
                format!("{} {}", green!("+"), green!(format!("{}", change)))
            }
            ChangeTag::Equal => format!("  {}", change),
        };
        print!("{}", formatted_change);
    }

    println!("{}", yellow!("Overwrite? [Y/n]"));
    let mut buffer = String::new();
    std::io::stdin().read_line(&mut buffer).unwrap();

    !buffer.starts_with('n')
}

pub fn load_deployment_if_exists(
    manifest: &ProjectManifest,
    network: &StacksNetwork,
    force_on_disk: bool,
    force_computed: bool,
) -> Option<Result<DeploymentSpecification, String>> {
    let default_deployment_location = match get_default_deployment_path(manifest, network) {
        Ok(location) => location,
        Err(e) => return Some(Err(e)),
    };
    if !default_deployment_location.exists() {
        return None;
    }

    if !force_on_disk {
        match generate_default_deployment(manifest, network, true) {
            Ok((deployment, _)) => {
                use similar::{ChangeTag, TextDiff};

                let current_version = match default_deployment_location.read_content_as_utf8() {
                    Ok(content) => content,
                    Err(message) => return Some(Err(message)),
                };

                let file = deployment.to_specification_file();
                let updated_version = match serde_yaml::to_string(&file) {
                    Ok(res) => res,
                    Err(err) => {
                        return Some(Err(format!("failed serializing deployment\n{}", err)))
                    }
                };

                if updated_version == current_version {
                    return Some(load_deployment(manifest, &default_deployment_location));
                }

                if !force_computed {
                    println!("{}", blue!("A new deployment plan was computed and differs from the default deployment plan currently saved on disk:"));

                    let diffs = TextDiff::from_lines(&current_version, &updated_version);

                    for change in diffs.iter_all_changes() {
                        let formatted_change = match change.tag() {
                            ChangeTag::Delete => {
                                format!("{} {}", red!("-"), red!(format!("{}", change)))
                            }
                            ChangeTag::Insert => {
                                format!("{} {}", green!("+"), green!(format!("{}", change)))
                            }
                            ChangeTag::Equal => format!("  {}", change),
                        };
                        print!("{}", formatted_change);
                    }

                    println!("{}", yellow!("Overwrite? [Y/n]"));
                    let mut buffer = String::new();
                    std::io::stdin().read_line(&mut buffer).unwrap();
                    if buffer.starts_with('n') {
                        Some(load_deployment(manifest, &default_deployment_location))
                    } else {
                        default_deployment_location
                            .write_content(updated_version.as_bytes())
                            .ok()?;
                        Some(Ok(deployment))
                    }
                } else {
                    default_deployment_location
                        .write_content(updated_version.as_bytes())
                        .ok()?;
                    Some(Ok(deployment))
                }
            }
            Err(message) => {
                println!(
                    "{} unable to compute an updated plan\n{}",
                    red!("error:"),
                    message
                );
                Some(load_deployment(manifest, &default_deployment_location))
            }
        }
    } else {
        Some(load_deployment(manifest, &default_deployment_location))
    }
}

fn execute_changes(changes: Vec<Changes>) -> bool {
    let mut shared_config = None;

    for mut change in changes.into_iter() {
        match change {
            Changes::AddFile(options) => {
                if let Ok(entry) = fs::metadata(&options.path) {
                    if entry.is_file() {
                        println!(
                            "{} file already exists at path {}",
                            yellow!("warning:"),
                            options.path
                        );
                        continue;
                    }
                }
                let mut file = match File::create(options.path.clone()) {
                    Ok(file) => file,
                    Err(e) => {
                        println!(
                            "{} Unable to create file {}: {}",
                            red!("error:"),
                            options.path,
                            e
                        );
                        return false;
                    }
                };
                match file.write_all(options.content.as_bytes()) {
                    Ok(_) => (),
                    Err(e) => {
                        println!(
                            "{} Unable to write file {}: {}",
                            red!("error:"),
                            options.path,
                            e
                        );
                        return false;
                    }
                };
                println!("{}", options.comment);
            }
            Changes::AddDirectory(options) => {
                match fs::create_dir_all(options.path.clone()) {
                    Ok(_) => (),
                    Err(e) => {
                        println!(
                            "{} Unable to create directory {}: {}",
                            red!("error:"),
                            options.path,
                            e
                        );
                        return false;
                    }
                };
                println!("{}", options.comment);
            }
            Changes::EditTOML(ref mut options) => {
                let mut config = match shared_config.take() {
                    Some(config) => config,
                    None => {
                        let manifest_location = options.manifest_location.clone();
                        let project_manifest_content = match manifest_location.read_content() {
                            Ok(content) => content,
                            Err(message) => {
                                println!("{}", format_err!(message));
                                return false;
                            }
                        };

                        let project_manifest_file: ProjectManifestFile =
                            match toml::from_slice(&project_manifest_content[..]) {
                                Ok(manifest) => manifest,
                                Err(message) => {
                                    println!(
                                        "{} Failed to process manifest file: {}",
                                        red!("error:"),
                                        message
                                    );
                                    return false;
                                }
                            };
                        match ProjectManifest::from_project_manifest_file(
                            project_manifest_file,
                            &manifest_location,
                        ) {
                            Ok(content) => content,
                            Err(message) => {
                                println!("{}", format_err!(message));
                                return false;
                            }
                        }
                    }
                };

                let mut requirements = match config.project.requirements.take() {
                    Some(requirements) => requirements,
                    None => vec![],
                };
                for requirement in options.requirements_to_add.drain(..) {
                    if !requirements.contains(&requirement) {
                        requirements.push(requirement);
                    }
                }
                config.project.requirements = Some(requirements);

                for (contract_name, contract_config) in options.contracts_to_add.drain() {
                    config.contracts.insert(contract_name, contract_config);
                }

                shared_config = Some(config);
                println!("{}", options.comment);
            }
        }
    }

    if let Some(project_manifest) = shared_config {
        let toml_value = match toml::Value::try_from(&project_manifest) {
            Ok(value) => value,
            Err(e) => {
                println!("{} failed encoding config file ({})", red!("error:"), e);
                return false;
            }
        };

        let pretty_toml = match toml::ser::to_string_pretty(&toml_value) {
            Ok(value) => value,
            Err(e) => {
                println!("{} failed formatting config file ({})", red!("error:"), e);
                return false;
            }
        };

        if let Err(message) = project_manifest
            .location
            .write_content(pretty_toml.as_bytes())
        {
            println!(
                "{} Unable to update manifest file - {}",
                red!("error:"),
                message
            );
            return false;
        }
    }

    true
}

fn display_separator() {
    println!("{}", yellow!("----------------------------"));
}

fn display_hint_header() {
    display_separator();
    println!("{}", yellow!("Hint: what's next?"));
}

fn display_hint_footer() {
    println!(
        "{}",
        yellow!(format!(
            "These hints can be disabled in the {} file.",
            GlobalSettings::get_settings_file_path()
        ))
    );
    println!(
        "{}",
        blue!(format!(
            "  $ mkdir -p ~/.clarinet; echo \"enable_hints = false\" >> {}",
            GlobalSettings::get_settings_file_path()
        ))
    );
    display_separator();
}

fn display_post_check_hint() {
    println!();
    display_hint_header();
    println!(
        "{}",
        yellow!("Once you are ready to write TypeScript unit tests for your contract, run the following command:\n")
    );
    println!("{}", blue!("  $ npm install"));
    println!("{}", blue!("  $ npm test"));
    println!(
        "{}",
        yellow!("    Run all run tests in the ./tests folder.\n")
    );
    println!("{}", yellow!("Find more information on testing with Clarinet here: https://docs.hiro.so/clarinet/feature-guides/test-contract-with-clarinet-sdk"));
    display_hint_footer();
}

fn display_contract_new_hint(project_name: Option<&str>) {
    println!();
    display_hint_header();
    if let Some(project_name) = project_name {
        println!(
            "{}",
            yellow!("Switch to the newly created directory with:\n")
        );
        println!("{}", blue!(format!("  $ cd {}\n", project_name)));
    }
    println!(
        "{}",
        yellow!("Once your are ready to write your contracts, run the following commands:\n")
    );
    println!("{}", blue!("  $ clarinet contract new <contract-name>"));
    println!(
        "{}",
        yellow!("    Create new contract scaffolding, including test files.\n")
    );

    println!("{}", blue!("  $ clarinet check"));
    println!(
        "{}",
        yellow!("    Check contract syntax for all files in ./contracts.\n")
    );

    println!("{}", yellow!("Find more information on writing contracts with Clarinet here: https://docs.hiro.so/clarinet/how-to-guides/how-to-set-up-local-development-environment#developing-a-clarity-smart-contract"));
    display_hint_footer();
}

fn display_deploy_hint() {
    println!();
    display_hint_header();
    println!(
        "{}",
        yellow!("Once your contracts are ready to be deployed, you can run the following:")
    );

    println!("{}", blue!("  $ clarinet contract publish --testnet"));
    println!(
        "{}",
        yellow!("    Deploy all contracts to the testnet network.\n")
    );

    println!("{}", blue!("  $ clarinet contract publish --mainnet"));
    println!(
        "{}",
        yellow!("    Deploy all contracts to the mainnet network.\n")
    );

    println!(
        "{}",
        yellow!("Keep in mind, you can configure networks by editing the TOML files in the ./settings folder")
    );
    println!(
        "{}",
        yellow!("Find more information on the DevNet here: https://docs.hiro.so/clarinet/how-to-guides/how-to-run-integration-environment")
    );
    display_hint_footer();
}

fn devnet_start(cmd: DevnetStart, hints_enabled: bool) -> () {
    let manifest = load_manifest_or_exit(cmd.manifest_path);
    println!("Computing deployment plan");
    let result = match cmd.deployment_plan_path {
        None => {
            let res = if let Some(package) = cmd.package {
                let package_file = match File::open(&package) {
                    Ok(file) => file,
                    Err(_) => {
                        println!("{} package file not found", red!("error:"));
                        std::process::exit(1);
                    }
                };
                let deployment: DeploymentSpecification = serde_json::from_reader(package_file)
                    .expect("error while reading deployment specification");
                Some(Ok(deployment))
            } else {
                load_deployment_if_exists(
                    &manifest,
                    &StacksNetwork::Devnet,
                    cmd.use_on_disk_deployment_plan,
                    cmd.use_computed_deployment_plan,
                )
            };
            match res {
                Some(Ok(deployment)) => {
                    println!(
                        "{} using existing deployments/default.devnet-plan.yaml",
                        yellow!("note:")
                    );
                    // TODO(lgalabru): Think more about the desired DX.
                    // Compute the latest version, display differences and propose overwrite?
                    Ok(deployment)
                }
                Some(Err(e)) => Err(e),
                None => {
                    let default_deployment_path =
                        get_default_deployment_path(&manifest, &StacksNetwork::Devnet).unwrap();
                    let (deployment, _) =
                        match generate_default_deployment(&manifest, &StacksNetwork::Devnet, false)
                        {
                            Ok(deployment) => deployment,
                            Err(message) => {
                                println!("{}", red!(message));
                                std::process::exit(1);
                            }
                        };
                    let res = write_deployment(&deployment, &default_deployment_path, true);
                    if let Err(message) = res {
                        Err(message)
                    } else {
                        println!(
                            "{} {}",
                            green!("Generated file"),
                            default_deployment_path.get_relative_location().unwrap()
                        );
                        Ok(deployment)
                    }
                }
            }
        }
        Some(deployment_plan_path) => {
            let deployment_path = get_absolute_deployment_path(&manifest, &deployment_plan_path)
                .expect("unable to retrieve deployment");
            load_deployment(&manifest, &deployment_path)
        }
    };

    let deployment = match result {
        Ok(deployment) => deployment,
        Err(e) => {
            println!("{}", format_err!(e));
            std::process::exit(1);
        }
    };

    let orchestrator = match DevnetOrchestrator::new(manifest, None, None, true) {
        Ok(orchestrator) => orchestrator,
        Err(e) => {
            println!("{}", format_err!(e));
            process::exit(1);
        }
    };

    if orchestrator.manifest.project.telemetry {
        #[cfg(feature = "telemetry")]
        telemetry_report_event(DeveloperUsageEvent::DevnetExecuted(
            DeveloperUsageDigest::new(
                &orchestrator.manifest.project.name,
                &orchestrator.manifest.project.authors,
            ),
        ));
    }
    if let Err(e) = start(orchestrator, deployment, None, !cmd.no_dashboard) {
        println!("{}", format_err!(e));
        process::exit(1);
    }
    if hints_enabled {
        display_deploy_hint();
    }
}<|MERGE_RESOLUTION|>--- conflicted
+++ resolved
@@ -1219,103 +1219,7 @@
             }
             std::process::exit(exit_code);
         }
-<<<<<<< HEAD
-        Command::Integrate(cmd) => devnet_start(cmd, hints_enabled),
-=======
-        Command::Integrate(cmd) => {
-            let manifest = load_manifest_or_exit(cmd.manifest_path);
-            println!("Computing deployment plan");
-            let result = match cmd.deployment_plan_path {
-                None => {
-                    let res = load_deployment_if_exists(
-                        &manifest,
-                        &StacksNetwork::Devnet,
-                        cmd.use_on_disk_deployment_plan,
-                        cmd.use_computed_deployment_plan,
-                    );
-                    match res {
-                        Some(Ok(deployment)) => {
-                            println!(
-                                "{} using existing deployments/default.devnet-plan.yaml",
-                                yellow!("note:")
-                            );
-                            // TODO(lgalabru): Think more about the desired DX.
-                            // Compute the latest version, display differences and propose overwrite?
-                            Ok(deployment)
-                        }
-                        Some(Err(e)) => Err(e),
-                        None => {
-                            let default_deployment_path =
-                                get_default_deployment_path(&manifest, &StacksNetwork::Devnet)
-                                    .unwrap();
-                            let (deployment, _) = match generate_default_deployment(
-                                &manifest,
-                                &StacksNetwork::Devnet,
-                                false,
-                            ) {
-                                Ok(deployment) => deployment,
-                                Err(message) => {
-                                    println!("{}", red!(message));
-                                    std::process::exit(1);
-                                }
-                            };
-                            let res = write_deployment(&deployment, &default_deployment_path, true);
-                            if let Err(message) = res {
-                                Err(message)
-                            } else {
-                                println!(
-                                    "{} {}",
-                                    green!("Generated file"),
-                                    default_deployment_path.get_relative_location().unwrap()
-                                );
-                                Ok(deployment)
-                            }
-                        }
-                    }
-                }
-                Some(deployment_plan_path) => {
-                    let deployment_path =
-                        get_absolute_deployment_path(&manifest, &deployment_plan_path)
-                            .expect("unable to retrieve deployment");
-                    load_deployment(&manifest, &deployment_path)
-                }
-            };
-
-            let deployment = match result {
-                Ok(deployment) => deployment,
-                Err(e) => {
-                    println!("{}", format_err!(e));
-                    std::process::exit(1);
-                }
-            };
-
-            let orchestrator = match DevnetOrchestrator::new(manifest, None, None, true) {
-                Ok(orchestrator) => orchestrator,
-                Err(e) => {
-                    println!("{}", format_err!(e));
-                    process::exit(1);
-                }
-            };
-
-            if orchestrator.manifest.project.telemetry {
-                #[cfg(feature = "telemetry")]
-                telemetry_report_event(DeveloperUsageEvent::DevnetExecuted(
-                    DeveloperUsageDigest::new(
-                        &orchestrator.manifest.project.name,
-                        &orchestrator.manifest.project.authors,
-                    ),
-                ));
-            }
-            if let Err(e) = integrate::run_devnet(orchestrator, deployment, None, !cmd.no_dashboard)
-            {
-                println!("{}", format_err!(e));
-                process::exit(1);
-            }
-            if global_settings.enable_hints.unwrap_or(true) {
-                display_deploy_hint();
-            }
-        }
->>>>>>> 6a72d54f
+        Command::Integrate(cmd) => devnet_start(cmd, global_settings),
         Command::LSP => run_lsp(),
         Command::DAP => match super::dap::run_dap() {
             Ok(_) => (),
@@ -1352,7 +1256,7 @@
                     process::exit(1);
                 }
             }
-            Devnet::DevnetStart(cmd) => devnet_start(cmd, hints_enabled),
+            Devnet::DevnetStart(cmd) => devnet_start(cmd, global_settings),
         },
 
         Command::Test(_) => {
@@ -1883,7 +1787,8 @@
     display_hint_footer();
 }
 
-fn devnet_start(cmd: DevnetStart, hints_enabled: bool) -> () {
+
+fn devnet_start(cmd: DevnetStart, global_settings: GlobalSettings) -> () {
     let manifest = load_manifest_or_exit(cmd.manifest_path);
     println!("Computing deployment plan");
     let result = match cmd.deployment_plan_path {
@@ -1920,16 +1825,19 @@
                 Some(Err(e)) => Err(e),
                 None => {
                     let default_deployment_path =
-                        get_default_deployment_path(&manifest, &StacksNetwork::Devnet).unwrap();
-                    let (deployment, _) =
-                        match generate_default_deployment(&manifest, &StacksNetwork::Devnet, false)
-                        {
-                            Ok(deployment) => deployment,
-                            Err(message) => {
-                                println!("{}", red!(message));
-                                std::process::exit(1);
-                            }
-                        };
+                        get_default_deployment_path(&manifest, &StacksNetwork::Devnet)
+                            .unwrap();
+                    let (deployment, _) = match generate_default_deployment(
+                        &manifest,
+                        &StacksNetwork::Devnet,
+                        false,
+                    ) {
+                        Ok(deployment) => deployment,
+                        Err(message) => {
+                            println!("{}", red!(message));
+                            std::process::exit(1);
+                        }
+                    };
                     let res = write_deployment(&deployment, &default_deployment_path, true);
                     if let Err(message) = res {
                         Err(message)
@@ -1945,8 +1853,9 @@
             }
         }
         Some(deployment_plan_path) => {
-            let deployment_path = get_absolute_deployment_path(&manifest, &deployment_plan_path)
-                .expect("unable to retrieve deployment");
+            let deployment_path =
+                get_absolute_deployment_path(&manifest, &deployment_plan_path)
+                    .expect("unable to retrieve deployment");
             load_deployment(&manifest, &deployment_path)
         }
     };
@@ -1976,11 +1885,12 @@
             ),
         ));
     }
-    if let Err(e) = start(orchestrator, deployment, None, !cmd.no_dashboard) {
+    if let Err(e) = start(orchestrator, deployment, None, !cmd.no_dashboard)
+    {
         println!("{}", format_err!(e));
         process::exit(1);
     }
-    if hints_enabled {
+    if global_settings.enable_hints.unwrap_or(true) {
         display_deploy_hint();
     }
 }