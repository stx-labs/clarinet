use crate::deployments::types::DeploymentSynthesis;
use crate::deployments::{
    self, check_deployments, generate_default_deployment, get_absolute_deployment_path,
    write_deployment,
};
use crate::devnet::package as Package;
use crate::generate::{
    self,
    changes::{Changes, TOMLEdition},
};
use crate::integrate;
use crate::lsp::run_lsp;

use clarinet_deployments::diagnostic_digest::DiagnosticsDigest;
use clarinet_deployments::onchain::{
    apply_on_chain_deployment, get_initial_transactions_trackers, update_deployment_costs,
    DeploymentCommand, DeploymentEvent,
};
use clarinet_deployments::types::{DeploymentGenerationArtifacts, DeploymentSpecification};
use clarinet_deployments::{
    get_default_deployment_path, load_deployment, setup_session_with_deployment,
};
use clarinet_files::chainhook_types::Chain;
use clarinet_files::chainhook_types::StacksNetwork;
use clarinet_files::{
    get_manifest_location, FileLocation, NetworkManifest, ProjectManifest, ProjectManifestFile,
    RequirementConfig,
};
use clarity_repl::analysis::call_checker::ContractAnalysis;
use clarity_repl::analysis::coverage::parse_coverage_str;
use clarity_repl::clarity::vm::analysis::AnalysisDatabase;
use clarity_repl::clarity::vm::costs::LimitedCostTracker;
use clarity_repl::clarity::vm::types::QualifiedContractIdentifier;
use clarity_repl::clarity::ClarityVersion;
use clarity_repl::repl::diagnostic::output_diagnostic;
use clarity_repl::repl::{ClarityCodeSource, ClarityContract, ContractDeployer, DEFAULT_EPOCH};
use clarity_repl::{analysis, repl, Terminal};
use stacks_network::{self, check_chainhooks, DevnetOrchestrator};
use std::collections::HashMap;
use std::fs::{self, File};
use std::io::prelude::*;
use std::path::PathBuf;
use std::{env, process};

use clap::builder::ValueParser;
use clap::{IntoApp, Parser, Subcommand};
use clap_generate::{Generator, Shell};
use toml;

#[cfg(feature = "telemetry")]
use super::telemetry::{telemetry_report_event, DeveloperUsageDigest, DeveloperUsageEvent};
/// Clarinet is a command line tool for Clarity smart contract development.
///
/// For Clarinet documentation, refer to https://docs.hiro.so/clarinet/introduction.
/// Report any issues here https://github.com/hirosystems/clarinet/issues/new.
#[derive(Parser, PartialEq, Clone, Debug)]
#[clap(version = option_env!("CARGO_PKG_VERSION").expect("Unable to detect version"), name = "clarinet", bin_name = "clarinet")]
struct Opts {
    #[clap(subcommand)]
    command: Command,
}

#[derive(Subcommand, PartialEq, Clone, Debug)]
enum Command {
    /// Create and scaffold a new project
    #[clap(name = "new", bin_name = "new")]
    New(GenerateProject),
    /// Subcommands for working with contracts
    #[clap(subcommand, name = "contracts")]
    Contracts(Contracts),
    /// Interact with contracts deployed on Mainnet
    #[clap(subcommand, name = "requirements")]
    Requirements(Requirements),
    /// Subcommands for working with chainhooks
    #[clap(subcommand, name = "chainhooks")]
    Chainhooks(Chainhooks),
    /// Manage contracts deployments on Simnet/Devnet/Testnet/Mainnet
    #[clap(subcommand, name = "deployments")]
    Deployments(Deployments),
    /// Load contracts in a REPL for an interactive session
    #[clap(name = "console", aliases = &["poke"], bin_name = "console")]
    Console(Console),
    /// Execute test suite
    #[clap(name = "test", bin_name = "test")]
    Test(Test),
    /// Check contracts syntax
    #[clap(name = "check", bin_name = "check")]
    Check(Check),
    /// Execute Clarinet extension
    #[clap(name = "run", bin_name = "run")]
    Run(Run),
    /// Start a local Devnet network for interacting with your contracts from your browser
    #[clap(name = "integrate", bin_name = "integrate")]
    Integrate(Integrate),
    /// Get Clarity autocompletion and inline errors from your code editor (VSCode, vim, emacs, etc)
    #[clap(name = "lsp", bin_name = "lsp")]
    LSP,
    /// Step by step debugging and breakpoints from your code editor (VSCode, vim, emacs, etc)
    #[clap(name = "dap", bin_name = "dap")]
    DAP,
    /// Generate shell completions scripts
    #[clap(name = "completions", bin_name = "completions")]
    Completions(Completions),
    /// Subcommands for Devnet usage
    #[clap(subcommand, name = "devnet")]
    Devnet(Devnet),
}

#[derive(Subcommand, PartialEq, Clone, Debug)]
#[clap(bin_name = "contract", aliases = &["contract"])]
enum Contracts {
    /// Generate files and settings for a new contract
    #[clap(name = "new", bin_name = "new")]
    NewContract(NewContract),
}

#[derive(Subcommand, PartialEq, Clone, Debug)]
#[clap(bin_name = "req", aliases = &["requirement"])]
enum Requirements {
    /// Interact with contracts published on Mainnet
    #[clap(name = "add", bin_name = "add")]
    AddRequirement(AddRequirement),
}

#[derive(Subcommand, PartialEq, Clone, Debug)]
#[clap(bin_name = "deployment", aliases = &["deployment"])]
enum Deployments {
    /// Check deployments format
    #[clap(name = "check", bin_name = "check")]
    CheckDeployments(CheckDeployments),
    /// Generate new deployment
    #[clap(name = "generate", bin_name = "generate", aliases = &["new"])]
    GenerateDeployment(GenerateDeployment),
    /// Apply deployment
    #[clap(name = "apply", bin_name = "apply")]
    ApplyDeployment(ApplyDeployment),
}

#[derive(Subcommand, PartialEq, Clone, Debug)]
#[clap(bin_name = "chainhook", aliases = &["chainhook"])]
enum Chainhooks {
    /// Generate files and settings for a new hook
    #[clap(name = "new", bin_name = "new")]
    NewChainhook(NewChainhook),
    /// Check hooks format
    #[clap(name = "check", bin_name = "check")]
    CheckChainhooks(CheckChainhooks),
    /// Publish contracts on chain
    #[clap(name = "deploy", bin_name = "deploy")]
    DeployChainhook(DeployChainhook),
}

#[derive(Subcommand, PartialEq, Clone, Debug)]
#[clap(bin_name = "devnet")]
enum Devnet {
    /// Generate package of all required devnet artifacts
    #[clap(name = "package", bin_name = "package")]
    Package(DevnetPackage),
}

#[derive(Parser, PartialEq, Clone, Debug)]
struct DevnetPackage {
    /// Output json file name
    #[clap(long = "name", short = 'n')]
    pub package_file_name: Option<String>,
    #[clap(long = "manifest-path", short = 'm')]
    pub manifest_path: Option<String>,
}

#[derive(Parser, PartialEq, Clone, Debug)]
struct GenerateProject {
    /// Project's name
    pub name: String,
    /// Do not provide developer usage telemetry for this project
    #[clap(long = "disable-telemetry", takes_value = false)]
    pub disable_telemetry: bool,
}

#[derive(Parser, PartialEq, Clone, Debug)]
struct NewContract {
    /// Contract's name
    pub name: String,
    /// Path to Clarinet.toml
    #[clap(long = "manifest-path", short = 'm')]
    pub manifest_path: Option<String>,
}

#[derive(Parser, PartialEq, Clone, Debug)]
struct AddRequirement {
    /// Contract id (ex. "SP2PABAF9FTAJYNFZH93XENAJ8FVY99RRM50D2JG9.nft-trait")
    pub contract_id: String,
    /// Path to Clarinet.toml
    #[clap(long = "manifest-path", short = 'm')]
    pub manifest_path: Option<String>,
}

#[derive(Parser, PartialEq, Clone, Debug)]
struct CheckDeployments {
    /// Path to Clarinet.toml
    #[clap(long = "manifest-path", short = 'm')]
    pub manifest_path: Option<String>,
}

#[derive(Parser, PartialEq, Clone, Debug)]
struct GenerateDeployment {
    /// Generate a deployment file for simnet environments (console, tests)
    #[clap(
        long = "simnet",
        conflicts_with = "devnet",
        conflicts_with = "testnet",
        conflicts_with = "mainnet"
    )]
    pub simnet: bool,
    /// Generate a deployment file for devnet, using settings/Devnet.toml
    #[clap(
        long = "devnet",
        conflicts_with = "simnet",
        conflicts_with = "testnet",
        conflicts_with = "mainnet"
    )]
    pub devnet: bool,
    /// Generate a deployment file for devnet, using settings/Testnet.toml
    #[clap(
        long = "testnet",
        conflicts_with = "simnet",
        conflicts_with = "devnet",
        conflicts_with = "mainnet"
    )]
    pub testnet: bool,
    /// Generate a deployment file for devnet, using settings/Mainnet.toml
    #[clap(
        long = "mainnet",
        conflicts_with = "simnet",
        conflicts_with = "testnet",
        conflicts_with = "devnet"
    )]
    pub mainnet: bool,
    /// Path to Clarinet.toml
    #[clap(long = "manifest-path", short = 'm')]
    pub manifest_path: Option<String>,
    /// Generate a deployment file without trying to batch transactions (simnet only)
    #[clap(
        long = "no-batch",
        conflicts_with = "devnet",
        conflicts_with = "testnet",
        conflicts_with = "mainnet"
    )]
    pub no_batch: bool,
    /// Compute and set cost, using low priority (network connection required)
    #[clap(
        long = "low-cost",
        conflicts_with = "medium-cost",
        conflicts_with = "high-cost",
        conflicts_with = "manual-cost"
    )]
    pub low_cost: bool,
    /// Compute and set cost, using medium priority (network connection required)
    #[clap(
        conflicts_with = "low-cost",
        long = "medium-cost",
        conflicts_with = "high-cost",
        conflicts_with = "manual-cost"
    )]
    pub medium_cost: bool,
    /// Compute and set cost, using high priority (network connection required)
    #[clap(
        conflicts_with = "low-cost",
        conflicts_with = "medium-cost",
        long = "high-cost",
        conflicts_with = "manual-cost"
    )]
    pub high_cost: bool,
    /// Leave cost estimation manual
    #[clap(
        conflicts_with = "low-cost",
        conflicts_with = "medium-cost",
        conflicts_with = "high-cost",
        long = "manual-cost"
    )]
    pub manual_cost: bool,
}

#[derive(Parser, PartialEq, Clone, Debug)]
struct NewChainhook {
    /// Hook's name
    pub name: String,
    /// Path to Clarinet.toml
    #[clap(long = "manifest-path")]
    pub manifest_path: Option<String>,
    /// Generate a Bitcoin chainhook
    #[clap(long = "bitcoin", conflicts_with = "stacks")]
    pub bitcoin: bool,
    /// Generate a Stacks chainhook
    #[clap(long = "stacks", conflicts_with = "bitcoin")]
    pub stacks: bool,
}

#[derive(Parser, PartialEq, Clone, Debug)]
struct CheckChainhooks {
    /// Path to Clarinet.toml
    #[clap(long = "manifest-path")]
    pub manifest_path: Option<String>,
    /// Display chainhooks JSON representation
    #[clap(long = "output-json")]
    pub output_json: bool,
}

#[derive(Parser, PartialEq, Clone, Debug)]
struct DeployChainhook {
    /// Path to Clarinet.toml
    #[clap(long = "manifest-path")]
    pub manifest_path: Option<String>,
}

#[derive(Parser, PartialEq, Clone, Debug)]
struct ApplyDeployment {
    /// Apply default deployment settings/default.devnet-plan.toml
    #[clap(
        long = "devnet",
        conflicts_with = "deployment-plan-path",
        conflicts_with = "testnet",
        conflicts_with = "mainnet"
    )]
    pub devnet: bool,
    /// Apply default deployment settings/default.testnet-plan.toml
    #[clap(
        long = "testnet",
        conflicts_with = "deployment-plan-path",
        conflicts_with = "devnet",
        conflicts_with = "mainnet"
    )]
    pub testnet: bool,
    /// Apply default deployment settings/default.mainnet-plan.toml
    #[clap(
        long = "mainnet",
        conflicts_with = "deployment-plan-path",
        conflicts_with = "testnet",
        conflicts_with = "devnet"
    )]
    pub mainnet: bool,
    /// Path to Clarinet.toml
    #[clap(long = "manifest-path", short = 'm')]
    pub manifest_path: Option<String>,
    /// Apply deployment plan specified
    #[clap(
        long = "deployment-plan-path",
        short = 'p',
        conflicts_with = "devnet",
        conflicts_with = "testnet",
        conflicts_with = "mainnet"
    )]
    pub deployment_plan_path: Option<String>,
    /// Display streams of logs instead of terminal UI dashboard
    #[clap(long = "no-dashboard")]
    pub no_dashboard: bool,
    /// Use on disk deployment plan (prevent updates computing)
    #[clap(
        long = "use-on-disk-deployment-plan",
        short = 'd',
        conflicts_with = "use-computed-deployment-plan"
    )]
    pub use_on_disk_deployment_plan: bool,
    /// Use computed deployment plan (will overwrite on disk version if any update)
    #[clap(
        long = "use-computed-deployment-plan",
        short = 'c',
        conflicts_with = "use-on-disk-deployment-plan"
    )]
    pub use_computed_deployment_plan: bool,
}

#[derive(Parser, PartialEq, Clone, Debug)]
struct Console {
    /// Path to Clarinet.toml
    #[clap(long = "manifest-path", short = 'm')]
    pub manifest_path: Option<String>,
    /// If specified, use this deployment file
    #[clap(long = "deployment-plan-path", short = 'p')]
    pub deployment_plan_path: Option<String>,
    /// Use on disk deployment plan (prevent updates computing)
    #[clap(
        long = "use-on-disk-deployment-plan",
        short = 'd',
        conflicts_with = "use-computed-deployment-plan"
    )]
    pub use_on_disk_deployment_plan: bool,
    /// Use computed deployment plan (will overwrite on disk version if any update)
    #[clap(
        long = "use-computed-deployment-plan",
        short = 'c',
        conflicts_with = "use-on-disk-deployment-plan"
    )]
    pub use_computed_deployment_plan: bool,
}

#[derive(Parser, PartialEq, Clone, Debug)]
struct Integrate {
    /// Path to Clarinet.toml
    #[clap(long = "manifest-path", short = 'm')]
    pub manifest_path: Option<String>,
    /// Display streams of logs instead of terminal UI dashboard
    #[clap(long = "no-dashboard")]
    pub no_dashboard: bool,
    /// If specified, use this deployment file
    #[clap(long = "deployment-plan-path", short = 'p')]
    pub deployment_plan_path: Option<String>,
    /// Use on disk deployment plan (prevent updates computing)
    #[clap(
        long = "use-on-disk-deployment-plan",
        short = 'd',
        conflicts_with = "use-computed-deployment-plan"
    )]
    pub use_on_disk_deployment_plan: bool,
    /// Use computed deployment plan (will overwrite on disk version if any update)
    #[clap(
        long = "use-computed-deployment-plan",
        short = 'c',
        conflicts_with = "use-on-disk-deployment-plan"
    )]
    pub use_computed_deployment_plan: bool,
}

#[derive(Parser, PartialEq, Clone, Debug)]
struct Test {
    /// Generate coverage file, and optionally provide name of generated file (defaults to "coverage.lcov")
    #[clap(
        long = "coverage",
        default_missing_value("coverage.lcov"),
        value_parser(ValueParser::new(parse_coverage_str))
    )]
    pub coverage: Option<PathBuf>,
    /// Generate costs report
    #[clap(long = "costs")]
    pub costs_report: bool,
    /// Path to Clarinet.toml
    #[clap(long = "manifest-path", short = 'm')]
    pub manifest_path: Option<String>,
    /// Relaunch tests upon updates to contracts
    #[clap(long = "watch")]
    pub watch: bool,
    /// Test files to be included (defaults to all tests found under tests/)
    pub files: Vec<String>,
    /// If specified, use this deployment file
    #[clap(long = "deployment-plan-path", short = 'p')]
    pub deployment_plan_path: Option<String>,
    /// Use on disk deployment plan (prevent updates computing)
    #[clap(
        long = "use-on-disk-deployment-plan",
        short = 'd',
        conflicts_with = "use-computed-deployment-plan"
    )]
    pub use_on_disk_deployment_plan: bool,
    /// Use computed deployment plan (will overwrite on disk version if any update)
    #[clap(
        long = "use-computed-deployment-plan",
        short = 'c',
        conflicts_with = "use-on-disk-deployment-plan"
    )]
    pub use_computed_deployment_plan: bool,
    /// Stop after N errors. Defaults to stopping after first failure
    #[clap(long = "fail-fast")]
    pub fail_fast: Option<u16>,
    /// Run tests with this string or pattern in the test name
    #[clap(long = "filter")]
    pub filter: Option<String>,
    /// Load import map file from local file or remote URL
    #[clap(long = "import-map")]
    pub import_map: Option<String>,
    /// Allow network access
    #[clap(long = "allow-net")]
    pub allow_net: bool,
    /// Allow read access to project directory
    #[clap(long = "allow-read")]
    pub allow_disk_read: bool,
    /// Specify optional Typescript config file
    #[clap(long = "ts-config")]
    pub ts_config: Option<String>,
    /// Specify relative path of the chainhooks (yaml format) to evaluate
    #[clap(long = "chainhooks")]
    pub chainhooks: Vec<String>,
    /// Add artificial delay (in seconds) when calling `chain.mineBlock(...)`. Useful when testing chainhooks
    #[clap(long = "mine-block-delay")]
    pub mine_block_delay: Option<u16>,
}

#[derive(Parser, PartialEq, Clone, Debug)]
struct Run {
    /// Script to run
    pub script: String,
    /// Path to Clarinet.toml
    #[clap(long = "manifest-path", short = 'm')]
    pub manifest_path: Option<String>,
    /// Allow access to wallets
    #[clap(long = "allow-wallets")]
    pub allow_wallets: bool,
    /// Allow write access to project directory
    #[clap(long = "allow-write")]
    pub allow_disk_write: bool,
    /// Allow read access to project directory
    #[clap(long = "allow-read")]
    pub allow_disk_read: bool,
    /// Allows running a specified list of subprocesses. Use the flag multiple times to allow multiple subprocesses
    #[clap(long = "allow-run")]
    pub allow_run: Option<Vec<String>>,
    /// Allows access to a specified list of environment variables. Use the flag multiple times to allow access to multiple variables
    #[clap(long = "allow-env")]
    pub allow_env: Option<Vec<String>>,
    /// If specified, use this deployment file
    #[clap(long = "deployment-plan-path", short = 'p')]
    pub deployment_plan_path: Option<String>,
    /// Use on disk deployment plan (prevent updates computing)
    #[clap(
        long = "use-on-disk-deployment-plan",
        short = 'd',
        conflicts_with = "use-computed-deployment-plan"
    )]
    pub use_on_disk_deployment_plan: bool,
    /// Use computed deployment plan (will overwrite on disk version if any update)
    #[clap(
        long = "use-computed-deployment-plan",
        short = 'c',
        conflicts_with = "use-on-disk-deployment-plan"
    )]
    pub use_computed_deployment_plan: bool,
}

#[derive(Parser, PartialEq, Clone, Debug)]
struct Check {
    /// Path to Clarinet.toml
    #[clap(long = "manifest-path", short = 'm')]
    pub manifest_path: Option<String>,
    /// If specified, perform a simple syntax-check on just this one file
    pub file: Option<String>,
    /// If specified, use this deployment file
    #[clap(long = "deployment-plan-path", short = 'p')]
    pub deployment_plan_path: Option<String>,
    /// Use on disk deployment plan (prevent updates computing)
    #[clap(
        long = "use-on-disk-deployment-plan",
        short = 'd',
        conflicts_with = "use-computed-deployment-plan"
    )]
    pub use_on_disk_deployment_plan: bool,
    /// Use computed deployment plan (will overwrite on disk version if any update)
    #[clap(
        long = "use-computed-deployment-plan",
        short = 'c',
        conflicts_with = "use-on-disk-deployment-plan"
    )]
    pub use_computed_deployment_plan: bool,
}

#[derive(Serialize, Deserialize)]
struct GlobalSettings {
    disable_hints: bool,
    enable_telemetry: Option<bool>,
}
#[derive(Parser, PartialEq, Clone, Debug)]
struct Completions {
    /// Specify which shell to generation completions script for
    #[clap(arg_enum, ignore_case = true)]
    pub shell: Shell,
}

pub fn main() {
    let opts: Opts = match Opts::try_parse() {
        Ok(opts) => opts,
        Err(e) => {
            if e.kind() == clap::ErrorKind::UnknownArgument {
                let manifest = load_manifest_or_exit(None);
                if manifest.project.telemetry {
                    #[cfg(feature = "telemetry")]
                    telemetry_report_event(DeveloperUsageEvent::UnknownCommand(
                        DeveloperUsageDigest::new(
                            &manifest.project.name,
                            &manifest.project.authors,
                        ),
                        format!("{}", e),
                    ));
                }
            }
            println!("{}", e);
            process::exit(1);
        }
    };

<<<<<<< HEAD
    let mut global_settings = String::new();
    let global_settings_default = GlobalSettings {
        disable_hints: false,
        enable_telemetry: None,
    };

    let home_dir = dirs::home_dir().expect("Unable to get home directory");
    let path = home_dir.join(".clarinet/Settings.toml");

    let global_settings: GlobalSettings = if path.exists() {
        let mut file = File::open(&path).expect("Unable to open the file");
        file.read_to_string(&mut global_settings)
            .expect("Unable to read the file");

        let result = toml::from_str(&global_settings).expect("Unable to parse the TOML file");
        result
    } else {
        global_settings_default
    };
=======
    let hints_enabled = env::var("CLARINET_DISABLE_HINTS") != Ok("1".into());
>>>>>>> 27f9bce0

    // This is backwards compatible with ENV var setting as well as the new ~/.clarinet/Settings.toml
    let hints_enabled =
        if !global_settings.disable_hints || env::var("CLARINET_DISABLE_HINTS") == Ok("1".into()) {
            false
        } else {
            true
        };

    match opts.command {
        Command::New(project_opts) => {
            let current_path = {
                let current_dir = match env::current_dir() {
                    Ok(dir) => dir,
                    Err(e) => {
                        println!("{}{}", format_err!("unable to get current directory"), e);
                        std::process::exit(1);
                    }
                };
                current_dir.to_str().unwrap().to_owned()
            };

            let telemetry_enabled = if cfg!(feature = "telemetry") {
                if project_opts.disable_telemetry {
                    false
                } else {
                    let enabled = match global_settings.enable_telemetry {
                        Some(true) => true,
                        _ => env::var("CLARINET_TELEMETRY") == Ok("1".into()),
                    };
                    if enabled {
                        true
                    } else {
                        println!("{}", yellow!("Send usage data to Hiro."));
                        println!("{}", yellow!("Help Hiro improve its products and services by automatically sending diagnostics and usage data."));
                        println!("{}", yellow!("Only high level usage information, and no information identifying you or your project are collected."));
                        // TODO(lgalabru): once we have a privacy policy available, add a link
                        // println!("{}", yellow!("Visit http://hiro.so/clarinet-privacy for details."));
                        println!("{}", yellow!("Enable [Y/n]?"));
                        let mut buffer = String::new();
                        std::io::stdin().read_line(&mut buffer).unwrap();
                        !buffer.starts_with("n")
                    }
                }
            } else {
                false
            };
            if telemetry_enabled {
                println!(
                    "{}",
                    yellow!("Telemetry enabled. Thanks for helping to improve clarinet!")
                );
            } else {
                println!(
                    "{}",
                    yellow!(
                        "Telemetry disabled. Clarinet will not collect any data on this project."
                    )
                );
            }
            let project_id = project_opts.name.clone();
            let changes = match generate::get_changes_for_new_project(
                current_path,
                project_id,
                telemetry_enabled,
            ) {
                Ok(changes) => changes,
                Err(message) => {
                    println!("{}", format_err!(message));
                    std::process::exit(1);
                }
            };

            if !execute_changes(changes) {
                std::process::exit(1);
            }
            if hints_enabled {
                display_post_check_hint();
            }
            if telemetry_enabled {
                #[cfg(feature = "telemetry")]
                telemetry_report_event(DeveloperUsageEvent::NewProject(DeveloperUsageDigest::new(
                    &project_opts.name,
                    &vec![],
                )));
            }
        }
        Command::Deployments(subcommand) => match subcommand {
            Deployments::CheckDeployments(cmd) => {
                let manifest = load_manifest_or_exit(cmd.manifest_path);
                // Ensure that all the deployments can correctly be deserialized.
                println!("Checking deployments");
                let res = check_deployments(&manifest);
                if let Err(message) = res {
                    println!("{}", format_err!(message));
                    process::exit(1);
                }
            }
            Deployments::GenerateDeployment(cmd) => {
                let manifest = load_manifest_or_exit(cmd.manifest_path);

                let network = if cmd.devnet {
                    StacksNetwork::Devnet
                } else if cmd.testnet {
                    StacksNetwork::Testnet
                } else if cmd.mainnet {
                    StacksNetwork::Mainnet
                } else {
                    StacksNetwork::Simnet
                };

                let default_deployment_path =
                    get_default_deployment_path(&manifest, &network).unwrap();
                let (mut deployment, _) =
                    match generate_default_deployment(&manifest, &network, cmd.no_batch) {
                        Ok(deployment) => deployment,
                        Err(message) => {
                            println!("{}", format_err!(message));
                            std::process::exit(1);
                        }
                    };

                if !cmd.manual_cost && network.either_testnet_or_mainnet() {
                    let priority = match (cmd.low_cost, cmd.medium_cost, cmd.high_cost) {
                        (_, _, true) => 2,
                        (_, true, _) => 1,
                        (true, _, _) => 0,
                        (false, false, false) => {
                            println!("{}", format_err!("cost strategy not specified (--low-cost, --medium-cost, --high-cost, --manual-cost)"));
                            std::process::exit(1);
                        }
                    };
                    match update_deployment_costs(&mut deployment, priority) {
                        Ok(_) => {}
                        Err(message) => {
                            println!(
                                "{} unable to update costs\n{}",
                                yellow!("warning:"),
                                message
                            );
                        }
                    };
                }

                let write_plan = if default_deployment_path.exists() {
                    let existing_deployment =
                        match load_deployment(&manifest, &default_deployment_path) {
                            Ok(deployment) => deployment,
                            Err(message) => {
                                println!(
                                    "{}",
                                    format_err!(format!(
                                        "unable to load {}\n{}",
                                        default_deployment_path.to_string(),
                                        message
                                    ))
                                );
                                process::exit(1);
                            }
                        };
                    should_existing_plan_be_replaced(&existing_deployment, &deployment)
                } else {
                    true
                };

                if write_plan {
                    let res = write_deployment(&deployment, &default_deployment_path, false);
                    if let Err(message) = res {
                        println!("{}", format_err!(message));
                        process::exit(1);
                    }

                    println!(
                        "{} {}",
                        green!("Generated file"),
                        default_deployment_path.get_relative_location().unwrap()
                    );
                }
            }
            Deployments::ApplyDeployment(cmd) => {
                let manifest = load_manifest_or_exit(cmd.manifest_path);

                let network = if cmd.devnet {
                    Some(StacksNetwork::Devnet)
                } else if cmd.testnet {
                    Some(StacksNetwork::Testnet)
                } else if cmd.mainnet {
                    Some(StacksNetwork::Mainnet)
                } else {
                    None
                };

                let result = match (&network, cmd.deployment_plan_path) {
                    (None, None) => {
                        Err(format!("{}: a flag `--devnet`, `--testnet`, `--mainnet` or `--deployment-plan-path=path/to/yaml` should be provided.", yellow!("Command usage")))
                    }
                    (Some(network), None) => {
                        let res = load_deployment_if_exists(&manifest, network, cmd.use_on_disk_deployment_plan, cmd.use_computed_deployment_plan);
                        match res {
                            Some(Ok(deployment)) => {
                                println!(
                                    "{} using existing deployments/default.{}-plan.yaml",
                                    yellow!("note:"),
                                    format!("{:?}", network).to_lowercase(),
                                );
                                Ok(deployment)
                            }
                            Some(Err(e)) => Err(e),
                            None => {
                                let default_deployment_path = get_default_deployment_path(&manifest, network).unwrap();
                                let (deployment, _) = match generate_default_deployment(&manifest, network, false) {
                                    Ok(deployment) => deployment,
                                    Err(message) => {
                                        println!("{}", red!(message));
                                        std::process::exit(1);
                                    }
                                };
                                let res = write_deployment(&deployment, &default_deployment_path, true);
                                if let Err(message) = res {
                                    Err(message)
                                } else {
                                    println!("{} {}", green!("Generated file"), default_deployment_path.get_relative_location().unwrap());
                                    Ok(deployment)
                                }
                            }
                        }
                    }
                    (None, Some(deployment_plan_path)) => {
                        let deployment_path = get_absolute_deployment_path(&manifest, &deployment_plan_path).expect("unable to retrieve deployment");
                        load_deployment(&manifest, &deployment_path)
                    }
                    (_, _) => unreachable!()
                };

                let deployment = match result {
                    Ok(deployment) => deployment,
                    Err(e) => {
                        println!("{}", e);
                        std::process::exit(1);
                    }
                };
                let network = deployment.network.clone();

                let node_url = deployment.stacks_node.clone().unwrap();

                println!(
                    "The following deployment plan will be applied:\n{}\n\n",
                    DeploymentSynthesis::from_deployment(&deployment)
                );

                if !cmd.use_on_disk_deployment_plan {
                    println!("{}", yellow!("Continue [Y/n]?"));
                    let mut buffer = String::new();
                    std::io::stdin().read_line(&mut buffer).unwrap();
                    if !buffer.starts_with("Y")
                        && !buffer.starts_with("y")
                        && !buffer.starts_with("\n")
                    {
                        println!("Deployment aborted");
                        std::process::exit(1);
                    }
                }

                let (command_tx, command_rx) = std::sync::mpsc::channel();
                let (event_tx, event_rx) = std::sync::mpsc::channel();
                let manifest_moved = manifest.clone();

                if manifest.project.telemetry {
                    #[cfg(feature = "telemetry")]
                    telemetry_report_event(DeveloperUsageEvent::ProtocolPublished(
                        DeveloperUsageDigest::new(
                            &manifest.project.name,
                            &manifest.project.authors,
                        ),
                        network.clone(),
                    ));
                }

                let transaction_trackers = if cmd.no_dashboard {
                    vec![]
                } else {
                    get_initial_transactions_trackers(&deployment)
                };
                let network_moved = network.clone();
                std::thread::spawn(move || {
                    let manifest = manifest_moved;
                    let network_manifest = NetworkManifest::from_project_manifest_location(
                        &manifest.location,
                        &network_moved.get_networks(),
                        Some(&manifest.project.cache_location),
                        None,
                    )
                    .expect("unable to load network manifest");
                    apply_on_chain_deployment(
                        network_manifest,
                        deployment,
                        event_tx,
                        command_rx,
                        true,
                        None,
                        None,
                    );
                });

                let _ = command_tx.send(DeploymentCommand::Start);

                if cmd.no_dashboard {
                    loop {
                        let cmd = match event_rx.recv() {
                            Ok(cmd) => cmd,
                            Err(_e) => break,
                        };
                        match cmd {
                            DeploymentEvent::Interrupted(message) => {
                                println!(
                                    "{} Error publishing transactions: {}",
                                    red!("x"),
                                    message
                                );
                                break;
                            }
                            DeploymentEvent::TransactionUpdate(update) => {
                                println!("{} {:?} {}", blue!("➡"), update.status, update.name);
                            }
                            DeploymentEvent::DeploymentCompleted => {
                                println!(
                                    "{} Transactions successfully confirmed on {:?}",
                                    green!("✔"),
                                    network
                                );
                                break;
                            }
                        }
                    }
                } else {
                    let res = deployments::start_ui(&node_url, event_rx, transaction_trackers);
                    match res {
                        Ok(()) => println!(
                            "{} Transactions successfully confirmed on {:?}",
                            green!("✔"),
                            network
                        ),
                        Err(message) => {
                            println!("{} Error publishing transactions: {}", red!("x"), message)
                        }
                    }
                }
            }
        },
        Command::Chainhooks(subcommand) => match subcommand {
            Chainhooks::NewChainhook(cmd) => {
                let manifest = load_manifest_or_exit(cmd.manifest_path);

                let chain = match (cmd.bitcoin, cmd.stacks) {
                    (true, false) => Chain::Bitcoin,
                    (false, true) => Chain::Stacks,
                    (_, _) => {
                        println!(
                            "{}",
                            format_err!("either --bitcoin or --stacks must be passed")
                        );
                        process::exit(1);
                    }
                };

                let changes =
                    match generate::get_changes_for_new_chainhook(&manifest, cmd.name, chain) {
                        Ok(changes) => changes,
                        Err(message) => {
                            println!("{}", format_err!(message));
                            std::process::exit(1);
                        }
                    };

                if !execute_changes(changes) {
                    std::process::exit(1);
                }
                if hints_enabled {
                    display_post_check_hint();
                }
            }
            Chainhooks::CheckChainhooks(cmd) => {
                let manifest_location = get_manifest_location_or_exit(cmd.manifest_path);
                // Ensure that all the hooks can correctly be deserialized.
                println!("Checking chainhooks");
                let _ = check_chainhooks(&manifest_location, cmd.output_json);
            }
            Chainhooks::DeployChainhook(_cmd) => {
                // TODO(lgalabru): follow-up on this implementation
                unimplemented!()
            }
        },
        Command::Contracts(subcommand) => match subcommand {
            Contracts::NewContract(cmd) => {
                let manifest = load_manifest_or_exit(cmd.manifest_path);

                let changes = match generate::get_changes_for_new_contract(
                    &manifest.location,
                    cmd.name,
                    None,
                    true,
                ) {
                    Ok(changes) => changes,
                    Err(message) => {
                        println!("{}", format_err!(message));
                        std::process::exit(1);
                    }
                };

                if !execute_changes(changes) {
                    std::process::exit(1);
                }
                if hints_enabled {
                    display_post_check_hint();
                }
            }
        },
        Command::Requirements(subcommand) => match subcommand {
            Requirements::AddRequirement(cmd) => {
                let manifest = load_manifest_or_exit(cmd.manifest_path);

                let change = TOMLEdition {
                    comment: format!(
                        "{} with requirement {}",
                        yellow!("Updated Clarinet.toml"),
                        green!(format!("{}", cmd.contract_id))
                    ),
                    manifest_location: manifest.location.clone(),
                    contracts_to_add: HashMap::new(),
                    requirements_to_add: vec![RequirementConfig {
                        contract_id: cmd.contract_id.clone(),
                    }],
                };
                if !execute_changes(vec![Changes::EditTOML(change)]) {
                    std::process::exit(1);
                }
                if hints_enabled {
                    display_post_check_hint();
                }
            }
        },
        Command::Console(cmd) => {
            // Loop to handle `::reload` command
            loop {
                let manifest = load_manifest_or_warn(cmd.manifest_path.clone());

                let mut terminal = match manifest {
                    Some(ref manifest) => {
                        let (deployment, _, artifacts) = load_deployment_and_artifacts_or_exit(
                            manifest,
                            &cmd.deployment_plan_path,
                            cmd.use_on_disk_deployment_plan,
                            cmd.use_computed_deployment_plan,
                        );

                        if !artifacts.success {
                            let diags_digest =
                                DiagnosticsDigest::new(&artifacts.diags, &deployment);
                            if diags_digest.has_feedbacks() {
                                println!("{}", diags_digest.message);
                            }
                            if diags_digest.errors > 0 {
                                println!(
                                    "{} {} detected",
                                    red!("x"),
                                    pluralize!(diags_digest.errors, "error")
                                );
                            }
                            std::process::exit(1);
                        }

                        Terminal::load(artifacts.session)
                    }
                    None => Terminal::new(repl::SessionSettings::default()),
                };
                let reload = terminal.start();

                // Report telemetry
                if let Some(manifest) = manifest {
                    if manifest.project.telemetry {
                        #[cfg(feature = "telemetry")]
                        telemetry_report_event(DeveloperUsageEvent::PokeExecuted(
                            DeveloperUsageDigest::new(
                                &manifest.project.name,
                                &manifest.project.authors,
                            ),
                        ));

                        #[cfg(feature = "telemetry")]
                        let mut debug_count = 0;
                        for command in terminal.session.executed {
                            if command.starts_with("::debug") {
                                debug_count += 1;
                            }
                        }
                        if debug_count > 0 {
                            telemetry_report_event(DeveloperUsageEvent::DebugStarted(
                                DeveloperUsageDigest::new(
                                    &manifest.project.name,
                                    &manifest.project.authors,
                                ),
                                debug_count,
                            ));
                        }
                    }
                }

                if !reload {
                    break;
                }
            }

            if hints_enabled {
                display_post_console_hint();
            }
        }
        Command::Check(cmd) if cmd.file.is_some() => {
            let file = cmd.file.unwrap();
            let mut settings = repl::SessionSettings::default();
            settings.repl_settings.analysis.enable_all_passes();

            let mut session = repl::Session::new(settings.clone());
            let code_source = match fs::read_to_string(&file) {
                Ok(code) => code,
                _ => {
                    println!("{} unable to read file: '{}'", red!("error:"), file);
                    std::process::exit(1);
                }
            };
            let contract_id = QualifiedContractIdentifier::transient();
            let contract = ClarityContract {
                code_source: ClarityCodeSource::ContractInMemory(code_source),
                deployer: ContractDeployer::Transient,
                name: "transient".to_string(),
                clarity_version: ClarityVersion::Clarity1,
                epoch: DEFAULT_EPOCH,
            };
            let (ast, mut diagnostics, mut success) = session.interpreter.build_ast(&contract);
            let (annotations, mut annotation_diagnostics) = session
                .interpreter
                .collect_annotations(&ast, contract.expect_in_memory_code_source());
            diagnostics.append(&mut annotation_diagnostics);

            let mut contract_analysis = ContractAnalysis::new(
                contract_id,
                ast.expressions,
                LimitedCostTracker::new_free(),
                contract.epoch,
                contract.clarity_version,
            );
            let mut analysis_db = AnalysisDatabase::new(&mut session.interpreter.datastore);
            let mut analysis_diagnostics = match analysis::run_analysis(
                &mut contract_analysis,
                &mut analysis_db,
                &annotations,
                &settings.repl_settings.analysis,
            ) {
                Ok(diagnostics) => diagnostics,
                Err(diagnostics) => {
                    success = false;
                    diagnostics
                }
            };
            diagnostics.append(&mut analysis_diagnostics);

            let lines = contract.expect_in_memory_code_source().lines();
            let formatted_lines: Vec<String> = lines.map(|l| l.to_string()).collect();
            for d in diagnostics {
                for line in output_diagnostic(&d, &file, &formatted_lines) {
                    println!("{}", line);
                }
            }

            if success {
                println!("{} Syntax of contract successfully checked", green!("✔"));
                return;
            } else {
                std::process::exit(1);
            }
        }
        Command::Check(cmd) => {
            let manifest = load_manifest_or_exit(cmd.manifest_path);
            let (deployment, _, results) = load_deployment_and_artifacts_or_exit(
                &manifest,
                &cmd.deployment_plan_path,
                cmd.use_on_disk_deployment_plan,
                cmd.use_computed_deployment_plan,
            );

            let diags_digest = DiagnosticsDigest::new(&results.diags, &deployment);
            if diags_digest.has_feedbacks() {
                println!("{}", diags_digest.message);
            }

            if diags_digest.warnings > 0 {
                println!(
                    "{} {} detected",
                    yellow!("!"),
                    pluralize!(diags_digest.warnings, "warning")
                );
            }
            if diags_digest.errors > 0 {
                println!(
                    "{} {} detected",
                    red!("x"),
                    pluralize!(diags_digest.errors, "error")
                );
            } else {
                println!(
                    "{} {} checked",
                    green!("✔"),
                    pluralize!(diags_digest.contracts_checked, "contract"),
                );
            }
            let exit_code = match results.success {
                true => 0,
                false => 1,
            };

            if hints_enabled {
                display_post_check_hint();
            }
            if manifest.project.telemetry {
                #[cfg(feature = "telemetry")]
                telemetry_report_event(DeveloperUsageEvent::CheckExecuted(
                    DeveloperUsageDigest::new(&manifest.project.name, &manifest.project.authors),
                ));
            }
            std::process::exit(exit_code);
        }
        Command::Integrate(cmd) => {
            let manifest = load_manifest_or_exit(cmd.manifest_path);
            println!("Computing deployment plan");
            let result = match cmd.deployment_plan_path {
                None => {
                    let res = load_deployment_if_exists(
                        &manifest,
                        &StacksNetwork::Devnet,
                        cmd.use_on_disk_deployment_plan,
                        cmd.use_computed_deployment_plan,
                    );
                    match res {
                        Some(Ok(deployment)) => {
                            println!(
                                "{} using existing deployments/default.devnet-plan.yaml",
                                yellow!("note:")
                            );
                            // TODO(lgalabru): Think more about the desired DX.
                            // Compute the latest version, display differences and propose overwrite?
                            Ok(deployment)
                        }
                        Some(Err(e)) => Err(e),
                        None => {
                            let default_deployment_path =
                                get_default_deployment_path(&manifest, &StacksNetwork::Devnet)
                                    .unwrap();
                            let (deployment, _) = match generate_default_deployment(
                                &manifest,
                                &StacksNetwork::Devnet,
                                false,
                            ) {
                                Ok(deployment) => deployment,
                                Err(message) => {
                                    println!("{}", red!(message));
                                    std::process::exit(1);
                                }
                            };
                            let res = write_deployment(&deployment, &default_deployment_path, true);
                            if let Err(message) = res {
                                Err(message)
                            } else {
                                println!(
                                    "{} {}",
                                    green!("Generated file"),
                                    default_deployment_path.get_relative_location().unwrap()
                                );
                                Ok(deployment)
                            }
                        }
                    }
                }
                Some(deployment_plan_path) => {
                    let deployment_path =
                        get_absolute_deployment_path(&manifest, &deployment_plan_path)
                            .expect("unable to retrieve deployment");
                    load_deployment(&manifest, &deployment_path)
                }
            };

            let deployment = match result {
                Ok(deployment) => deployment,
                Err(e) => {
                    println!("{}", format_err!(e));
                    std::process::exit(1);
                }
            };

            let orchestrator = match DevnetOrchestrator::new(manifest, None, None, true) {
                Ok(orchestrator) => orchestrator,
                Err(e) => {
                    println!("{}", format_err!(e));
                    process::exit(1);
                }
            };

            if orchestrator.manifest.project.telemetry {
                #[cfg(feature = "telemetry")]
                telemetry_report_event(DeveloperUsageEvent::DevnetExecuted(
                    DeveloperUsageDigest::new(
                        &orchestrator.manifest.project.name,
                        &orchestrator.manifest.project.authors,
                    ),
                ));
            }
            if let Err(e) = integrate::run_devnet(orchestrator, deployment, None, !cmd.no_dashboard)
            {
                println!("{}", format_err!(e));
                process::exit(1);
            }
            if hints_enabled {
                display_deploy_hint();
            }
        }
        Command::LSP => run_lsp(),
        Command::DAP => match super::dap::run_dap() {
            Ok(_) => (),
            Err(e) => {
                println!("{}", red!(e));
                process::exit(1);
            }
        },
        Command::Completions(cmd) => {
            let app = Opts::command();
            let file_name = cmd.shell.file_name("clarinet");
            let mut file = match File::create(file_name.clone()) {
                Ok(file) => file,
                Err(e) => {
                    println!(
                        "{} Unable to create file {}: {}",
                        red!("error:"),
                        file_name,
                        e
                    );
                    std::process::exit(1);
                }
            };
            cmd.shell.generate(&app, &mut file);
            println!("{} {}", green!("Created file"), file_name.clone());
            println!("Check your shell's documentation for details about using this file to enable completions for clarinet");
        }

        Command::Devnet(subcommand) => match subcommand {
            Devnet::Package(cmd) => {
                let manifest = load_manifest_or_exit(cmd.manifest_path);
                if let Err(e) = Package::pack(cmd.package_file_name, manifest) {
                    println!("Could not execute the package command. {}", format_err!(e));
                    process::exit(1);
                }
            }
        },

        Command::Test(_) => {
            println!("{} `clarinet test` has been deprecated. Please check this blog post to see learn more <link>", yellow!("warning:"));
            std::process::exit(1);
        }

        Command::Run(_) => {
            println!("{} `clarinet run` has been deprecated. Please check this blog post to see learn more <link>", yellow!("warning:"));
            std::process::exit(1);
        }
    };
}

fn get_manifest_location_or_exit(path: Option<String>) -> FileLocation {
    match get_manifest_location(path) {
        Some(manifest_location) => manifest_location,
        None => {
            println!("Could not find Clarinet.toml");
            process::exit(1);
        }
    }
}

fn get_manifest_location_or_warn(path: Option<String>) -> Option<FileLocation> {
    match get_manifest_location(path) {
        Some(manifest_location) => Some(manifest_location),
        None => {
            println!(
                "{} no manifest found, starting with default settings.",
                yellow!("note:")
            );
            None
        }
    }
}

fn load_manifest_or_exit(path: Option<String>) -> ProjectManifest {
    let manifest_location = get_manifest_location_or_exit(path);
    match ProjectManifest::from_location(&manifest_location) {
        Ok(manifest) => manifest,
        Err(message) => {
            println!(
                "{} syntax errors in Clarinet.toml\n{}",
                red!("error:"),
                message,
            );
            process::exit(1);
        }
    }
}

fn load_manifest_or_warn(path: Option<String>) -> Option<ProjectManifest> {
    let manifest_location = get_manifest_location_or_warn(path);
    if manifest_location.is_some() {
        let manifest = match ProjectManifest::from_location(&manifest_location.unwrap()) {
            Ok(manifest) => manifest,
            Err(message) => {
                println!(
                    "{} syntax errors in Clarinet.toml\n{}",
                    red!("error:"),
                    message,
                );
                process::exit(1);
            }
        };
        Some(manifest)
    } else {
        None
    }
}

fn load_deployment_and_artifacts_or_exit(
    manifest: &ProjectManifest,
    deployment_plan_path: &Option<String>,
    force_on_disk: bool,
    force_computed: bool,
) -> (
    DeploymentSpecification,
    Option<String>,
    DeploymentGenerationArtifacts,
) {
    let result = match deployment_plan_path {
        None => {
            let res = load_deployment_if_exists(
                manifest,
                &StacksNetwork::Simnet,
                force_on_disk,
                force_computed,
            );
            match res {
                Some(Ok(deployment)) => {
                    println!(
                        "{} using deployments/default.simnet-plan.yaml",
                        yellow!("note:")
                    );
                    let artifacts = setup_session_with_deployment(manifest, &deployment, None);
                    Ok((deployment, None, artifacts))
                }
                Some(Err(e)) => Err(format!(
                    "loading deployments/default.simnet-plan.yaml failed with error: {}",
                    e
                )),
                None => {
                    match generate_default_deployment(manifest, &StacksNetwork::Simnet, false) {
                        Ok((deployment, ast_artifacts)) if ast_artifacts.success => {
                            let mut artifacts = setup_session_with_deployment(
                                manifest,
                                &deployment,
                                Some(&ast_artifacts.asts),
                            );
                            for (contract_id, mut parser_diags) in ast_artifacts.diags.into_iter() {
                                // Merge parser's diags with analysis' diags.
                                if let Some(ref mut diags) = artifacts.diags.remove(&contract_id) {
                                    parser_diags.append(diags);
                                }
                                artifacts.diags.insert(contract_id, parser_diags);
                            }
                            Ok((deployment, None, artifacts))
                        }
                        Ok((deployment, ast_artifacts)) => Ok((deployment, None, ast_artifacts)),
                        Err(e) => Err(e),
                    }
                }
            }
        }
        Some(path) => {
            let deployment_location = get_absolute_deployment_path(manifest, path)
                .expect("unable to retrieve deployment");
            match load_deployment(manifest, &deployment_location) {
                Ok(deployment) => {
                    let artifacts = setup_session_with_deployment(manifest, &deployment, None);
                    Ok((deployment, Some(deployment_location.to_string()), artifacts))
                }
                Err(e) => Err(format!("loading {} failed with error: {}", path, e)),
            }
        }
    };

    match result {
        Ok(deployment) => deployment,
        Err(e) => {
            println!("{}", format_err!(e));
            process::exit(1);
        }
    }
}

pub fn should_existing_plan_be_replaced(
    existing_plan: &DeploymentSpecification,
    new_plan: &DeploymentSpecification,
) -> bool {
    use similar::{ChangeTag, TextDiff};

    let existing_file = serde_yaml::to_string(&existing_plan.to_specification_file()).unwrap();

    let new_file = serde_yaml::to_string(&new_plan.to_specification_file()).unwrap();

    if existing_file == new_file {
        return false;
    }

    println!("{}", blue!("A new deployment plan was computed and differs from the default deployment plan currently saved on disk:"));

    let diffs = TextDiff::from_lines(&existing_file, &new_file);

    for change in diffs.iter_all_changes() {
        let formatted_change = match change.tag() {
            ChangeTag::Delete => {
                format!("{} {}", red!("-"), red!(format!("{}", change)))
            }
            ChangeTag::Insert => {
                format!("{} {}", green!("+"), green!(format!("{}", change)))
            }
            ChangeTag::Equal => format!("  {}", change),
        };
        print!("{}", formatted_change);
    }

    println!("{}", yellow!("Overwrite? [Y/n]"));
    let mut buffer = String::new();
    std::io::stdin().read_line(&mut buffer).unwrap();

    !buffer.starts_with('n')
}

pub fn load_deployment_if_exists(
    manifest: &ProjectManifest,
    network: &StacksNetwork,
    force_on_disk: bool,
    force_computed: bool,
) -> Option<Result<DeploymentSpecification, String>> {
    let default_deployment_location = match get_default_deployment_path(manifest, network) {
        Ok(location) => location,
        Err(e) => return Some(Err(e)),
    };
    if !default_deployment_location.exists() {
        return None;
    }

    if !force_on_disk {
        match generate_default_deployment(manifest, network, true) {
            Ok((deployment, _)) => {
                use similar::{ChangeTag, TextDiff};

                let current_version = match default_deployment_location.read_content_as_utf8() {
                    Ok(content) => content,
                    Err(message) => return Some(Err(message)),
                };

                let file = deployment.to_specification_file();
                let updated_version = match serde_yaml::to_string(&file) {
                    Ok(res) => res,
                    Err(err) => {
                        return Some(Err(format!("failed serializing deployment\n{}", err)))
                    }
                };

                if updated_version == current_version {
                    return Some(load_deployment(manifest, &default_deployment_location));
                }

                if !force_computed {
                    println!("{}", blue!("A new deployment plan was computed and differs from the default deployment plan currently saved on disk:"));

                    let diffs = TextDiff::from_lines(&current_version, &updated_version);

                    for change in diffs.iter_all_changes() {
                        let formatted_change = match change.tag() {
                            ChangeTag::Delete => {
                                format!("{} {}", red!("-"), red!(format!("{}", change)))
                            }
                            ChangeTag::Insert => {
                                format!("{} {}", green!("+"), green!(format!("{}", change)))
                            }
                            ChangeTag::Equal => format!("  {}", change),
                        };
                        print!("{}", formatted_change);
                    }

                    println!("{}", yellow!("Overwrite? [Y/n]"));
                    let mut buffer = String::new();
                    std::io::stdin().read_line(&mut buffer).unwrap();
                    if buffer.starts_with("n") {
                        Some(load_deployment(manifest, &default_deployment_location))
                    } else {
                        default_deployment_location
                            .write_content(updated_version.as_bytes())
                            .ok()?;
                        Some(Ok(deployment))
                    }
                } else {
                    default_deployment_location
                        .write_content(updated_version.as_bytes())
                        .ok()?;
                    Some(Ok(deployment))
                }
            }
            Err(message) => {
                println!(
                    "{} unable to compute an updated plan\n{}",
                    red!("error:"),
                    message
                );
                Some(load_deployment(manifest, &default_deployment_location))
            }
        }
    } else {
        Some(load_deployment(manifest, &default_deployment_location))
    }
}

fn execute_changes(changes: Vec<Changes>) -> bool {
    let mut shared_config = None;

    for mut change in changes.into_iter() {
        match change {
            Changes::AddFile(options) => {
                if let Ok(entry) = fs::metadata(&options.path) {
                    if entry.is_file() {
                        println!(
                            "{} file already exists at path {}",
                            yellow!("warning:"),
                            options.path
                        );
                        continue;
                    }
                }
                let mut file = match File::create(options.path.clone()) {
                    Ok(file) => file,
                    Err(e) => {
                        println!(
                            "{} Unable to create file {}: {}",
                            red!("error:"),
                            options.path,
                            e
                        );
                        return false;
                    }
                };
                match file.write_all(options.content.as_bytes()) {
                    Ok(_) => (),
                    Err(e) => {
                        println!(
                            "{} Unable to write file {}: {}",
                            red!("error:"),
                            options.path,
                            e
                        );
                        return false;
                    }
                };
                println!("{}", options.comment);
            }
            Changes::AddDirectory(options) => {
                match fs::create_dir_all(options.path.clone()) {
                    Ok(_) => (),
                    Err(e) => {
                        println!(
                            "{} Unable to create directory {}: {}",
                            red!("error:"),
                            options.path,
                            e
                        );
                        return false;
                    }
                };
                println!("{}", options.comment);
            }
            Changes::EditTOML(ref mut options) => {
                let mut config = match shared_config.take() {
                    Some(config) => config,
                    None => {
                        let manifest_location = options.manifest_location.clone();
                        let project_manifest_content = match manifest_location.read_content() {
                            Ok(content) => content,
                            Err(message) => {
                                println!("{}", format_err!(message));
                                return false;
                            }
                        };

                        let project_manifest_file: ProjectManifestFile =
                            match toml::from_slice(&project_manifest_content[..]) {
                                Ok(manifest) => manifest,
                                Err(message) => {
                                    println!(
                                        "{} Failed to process manifest file: {}",
                                        red!("error:"),
                                        message
                                    );
                                    return false;
                                }
                            };
                        match ProjectManifest::from_project_manifest_file(
                            project_manifest_file,
                            &manifest_location,
                        ) {
                            Ok(content) => content,
                            Err(message) => {
                                println!("{}", format_err!(message));
                                return false;
                            }
                        }
                    }
                };

                let mut requirements = match config.project.requirements.take() {
                    Some(requirements) => requirements,
                    None => vec![],
                };
                for requirement in options.requirements_to_add.drain(..) {
                    if !requirements.contains(&requirement) {
                        requirements.push(requirement);
                    }
                }
                config.project.requirements = Some(requirements);

                for (contract_name, contract_config) in options.contracts_to_add.drain() {
                    config.contracts.insert(contract_name, contract_config);
                }

                shared_config = Some(config);
                println!("{}", options.comment);
            }
        }
    }

    if let Some(project_manifest) = shared_config {
        let toml_value = match toml::Value::try_from(&project_manifest) {
            Ok(value) => value,
            Err(e) => {
                println!("{} failed encoding config file ({})", red!("error:"), e);
                return false;
            }
        };

        let pretty_toml = match toml::ser::to_string_pretty(&toml_value) {
            Ok(value) => value,
            Err(e) => {
                println!("{} failed formatting config file ({})", red!("error:"), e);
                return false;
            }
        };

        if let Err(message) = project_manifest
            .location
            .write_content(pretty_toml.as_bytes())
        {
            println!(
                "{} Unable to update manifest file - {}",
                red!("error:"),
                message
            );
            return false;
        }
    }

    true
}

fn display_separator() {
    println!("{}", yellow!("----------------------------"));
}

fn display_hint_header() {
    display_separator();
    println!("{}", yellow!("Hint: what's next?"));
}

fn display_hint_footer() {
    println!(
        "{}",
        yellow!("Disable these hints with the env var CLARINET_DISABLE_HINTS=1")
    );
    display_separator();
}

fn display_post_check_hint() {
    println!();
    display_hint_header();
    println!(
        "{}",
        yellow!("Once you are ready to write TypeScript unit tests for your contract, run the following command:\n")
    );
    println!("{}", blue!("  $ clarinet test"));
    println!(
        "{}",
        yellow!("    Run all run tests in the ./tests folder.\n")
    );
    println!("{}", yellow!("Find more information on testing with Clarinet here: https://docs.hiro.so/clarinet/how-to-guides/how-to-set-up-local-development-environment#testing-with-the-test-harness"));
    display_hint_footer();
}

fn display_post_console_hint() {
    println!();
    display_hint_header();
    println!(
        "{}",
        yellow!("Once your are ready to write your contracts, run the following commands:\n")
    );
    println!("{}", blue!("  $ clarinet contract new <contract-name>"));
    println!(
        "{}",
        yellow!("    Create new contract scaffolding, including test files.\n")
    );

    println!("{}", blue!("  $ clarinet check"));
    println!(
        "{}",
        yellow!("    Check contract syntax for all files in ./contracts.\n")
    );

    println!("{}", yellow!("Find more information on writing contracts with Clarinet here: https://docs.hiro.so/clarinet/how-to-guides/how-to-set-up-local-development-environment#developing-a-clarity-smart-contract"));
    display_hint_footer();
}

fn display_deploy_hint() {
    println!();
    display_hint_header();
    println!(
        "{}",
        yellow!("Once your contracts are ready to be deployed, you can run the following:")
    );

    println!("{}", blue!("  $ clarinet contract publish --testnet"));
    println!(
        "{}",
        yellow!("    Deploy all contracts to the testnet network.\n")
    );

    println!("{}", blue!("  $ clarinet contract publish --mainnet"));
    println!(
        "{}",
        yellow!("    Deploy all contracts to the mainnet network.\n")
    );

    println!(
        "{}",
        yellow!("Keep in mind, you can configure networks by editing the TOML files in the ./settings folder")
    );
    println!(
        "{}",
        yellow!("Find more information on the DevNet here: https://docs.hiro.so/clarinet/how-to-guides/how-to-run-integration-environment")
    );
    display_hint_footer();
}<|MERGE_RESOLUTION|>--- conflicted
+++ resolved
@@ -584,12 +584,12 @@
         }
     };
 
-<<<<<<< HEAD
     let mut global_settings = String::new();
     let global_settings_default = GlobalSettings {
         disable_hints: false,
         enable_telemetry: None,
     };
+    let hints_enabled = env::var("CLARINET_DISABLE_HINTS") != Ok("1".into());
 
     let home_dir = dirs::home_dir().expect("Unable to get home directory");
     let path = home_dir.join(".clarinet/Settings.toml");
@@ -604,9 +604,6 @@
     } else {
         global_settings_default
     };
-=======
-    let hints_enabled = env::var("CLARINET_DISABLE_HINTS") != Ok("1".into());
->>>>>>> 27f9bce0
 
     // This is backwards compatible with ENV var setting as well as the new ~/.clarinet/Settings.toml
     let hints_enabled =
