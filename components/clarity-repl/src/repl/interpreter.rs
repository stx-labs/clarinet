use std::collections::btree_map::Entry;
use std::collections::{BTreeMap, BTreeSet};
use std::path::PathBuf;

use clarity::consts::{CHAIN_ID_MAINNET, CHAIN_ID_TESTNET};
use clarity::types::StacksEpochId;
use clarity::vm::analysis::{AnalysisDatabase, ContractAnalysis};
use clarity::vm::ast::{build_ast_with_diagnostics, ContractAST};
use clarity::vm::contexts::{CallStack, ContractContext, Environment, GlobalContext, LocalContext};
use clarity::vm::contracts::Contract;
use clarity::vm::costs::{ExecutionCost, LimitedCostTracker};
use clarity::vm::database::{ClarityBackingStore, ClarityDatabase, StoreType};
use clarity::vm::diagnostic::{Diagnostic, Level};
use clarity::vm::events::*;
use clarity::vm::representations::SymbolicExpressionType::{Atom, List};
use clarity::vm::representations::{Span, SymbolicExpression};
use clarity::vm::types::{
    PrincipalData, QualifiedContractIdentifier, StandardPrincipalData, Value,
};
use clarity::vm::{
    eval, eval_all, ClarityVersion, ContractEvaluationResult, CostSynthesis, EvalHook,
    EvaluationResult, ExecutionResult, ParsedContract, SnippetEvaluationResult,
};

use super::datastore::StacksConstants;
use super::remote_data::HttpClient;
use super::settings::{ApiUrl, RemoteNetworkInfo};
use super::{ClarityContract, DEFAULT_EPOCH};
use crate::analysis::annotation::{Annotation, AnnotationKind};
use crate::analysis::ast_dependency_detector::{ASTDependencyDetector, Dependency};
use crate::analysis::{self};
use crate::repl::datastore::{ClarityDatastore, Datastore};
use crate::repl::Settings;

#[derive(Debug, Clone)]
pub enum ContractCallError {
    NoSuchContract(String),
    NoSuchFunction(String),
    Uncategorized(String),
}

impl std::fmt::Display for ContractCallError {
    fn fmt(&self, f: &mut std::fmt::Formatter<'_>) -> std::fmt::Result {
        match self {
            ContractCallError::NoSuchContract(contract_id) => {
                write!(f, "NoSuchContract({contract_id})")
            }
            ContractCallError::NoSuchFunction(function_name) => {
                write!(f, "NoSuchFunction({function_name})")
            }
            ContractCallError::Uncategorized(message) => {
                write!(f, "Uncategorized({message})")
            }
        }
    }
}

impl std::error::Error for ContractCallError {}

pub const BLOCK_LIMIT_MAINNET: ExecutionCost = ExecutionCost {
    write_length: 15_000_000,
    write_count: 15_000,
    read_length: 100_000_000,
    read_count: 15_000,
    runtime: 5_000_000_000,
};

#[derive(Clone)]
pub struct ClarityInterpreter {
    pub clarity_datastore: ClarityDatastore,
    pub datastore: Datastore,
    pub repl_settings: Settings,
    remote_network_info: Option<RemoteNetworkInfo>,
    tx_sender: StandardPrincipalData,
    accounts: BTreeSet<String>,
    tokens: BTreeMap<String, BTreeMap<String, u128>>,
}

#[derive(Debug)]
pub struct Txid(pub [u8; 32]);

impl ClarityInterpreter {
    pub fn new(
        tx_sender: StandardPrincipalData,
        repl_settings: Settings,
        cache_location: Option<PathBuf>,
    ) -> Self {
        let remote_data_settings = repl_settings.remote_data.clone();

        let client = HttpClient::new(ApiUrl(remote_data_settings.api_url.to_string()));
        let remote_network_info = if remote_data_settings.enabled {
            Some(
                remote_data_settings
                    .get_initial_remote_network_info(&client, cache_location)
                    .unwrap(),
            )
        } else {
            None
        };

        let clarity_datastore = ClarityDatastore::new(remote_network_info.clone(), client.clone());
        let datastore = Datastore::new(&clarity_datastore, StacksConstants::default(), client);

        Self {
            tx_sender,
            repl_settings,
            remote_network_info,
            clarity_datastore,
            datastore,
            accounts: BTreeSet::new(),
            tokens: BTreeMap::new(),
        }
    }

    pub fn run(
        &mut self,
        contract: &ClarityContract,
        ast: Option<&ContractAST>,
        cost_track: bool,
        eval_hooks: Option<Vec<&mut dyn EvalHook>>,
    ) -> Result<ExecutionResult, Vec<Diagnostic>> {
        self.run_interpreter(contract, ast, cost_track, eval_hooks)
    }

    fn run_interpreter(
        &mut self,
        contract: &ClarityContract,
        cached_ast: Option<&ContractAST>,
        cost_track: bool,
        eval_hooks: Option<Vec<&mut dyn EvalHook>>,
    ) -> Result<ExecutionResult, Vec<Diagnostic>> {
        let (ast, mut diagnostics, success) = match cached_ast {
            Some(ast) => (ast.clone(), vec![], true),
            None => self.build_ast(contract),
        };

        let code_source = contract.expect_in_memory_code_source();

        let (annotations, mut annotation_diagnostics) = self.collect_annotations(code_source);
        diagnostics.append(&mut annotation_diagnostics);

        let (analysis, mut analysis_diagnostics) =
            match self.run_analysis(contract, &ast, &annotations) {
                Ok((analysis, diagnostics)) => (analysis, diagnostics),
                Err(diagnostic) => {
                    diagnostics.push(diagnostic);
                    return Err(diagnostics.to_vec());
                }
            };
        diagnostics.append(&mut analysis_diagnostics);

        if !success {
            return Err(diagnostics.to_vec());
        }

        let mut result = match self.execute(contract, &ast, analysis, cost_track, eval_hooks) {
            Ok(result) => result,
            Err(e) => {
                diagnostics.push(Diagnostic {
                    level: Level::Error,
                    message: format!("Runtime Error: {e}"),
                    spans: vec![],
                    suggestion: None,
                });
                return Err(diagnostics.to_vec());
            }
        };

        result.diagnostics = diagnostics.to_vec();
        Ok(result)
    }

    pub fn detect_dependencies(
        &mut self,
        contract: &ClarityContract,
    ) -> Result<Vec<Dependency>, String> {
        let contract_id = contract.expect_resolved_contract_identifier(Some(&self.tx_sender));
        let (ast, _, success) = self.build_ast(contract);
        if !success {
            return Err("error parsing source".to_string());
        }

        let mut contract_map = BTreeMap::new();
        contract_map.insert(contract_id.clone(), (contract.clarity_version, ast));
        let mut all_dependencies =
            match ASTDependencyDetector::detect_dependencies(&contract_map, &BTreeMap::new()) {
                Ok(dependencies) => dependencies,
                Err((_, unresolved)) => {
                    return Err(format!(
                        "unresolved dependency(ies): {}",
                        unresolved
                            .iter()
                            .map(|contract_id| contract_id.to_string())
                            .collect::<Vec<String>>()
                            .join(",")
                    ));
                }
            };
        let mut dependencies = vec![];
        if let Some(dependencies_set) = all_dependencies.remove(&contract_id) {
            dependencies.extend(dependencies_set.set);
        }
        Ok(dependencies)
    }

    pub fn build_ast(&self, contract: &ClarityContract) -> (ContractAST, Vec<Diagnostic>, bool) {
        let source_code = contract.expect_in_memory_code_source();
        let contract_id = contract.expect_resolved_contract_identifier(Some(&self.tx_sender));
        build_ast_with_diagnostics(
            &contract_id,
            source_code,
            &mut (),
            contract.clarity_version,
            contract.epoch.resolve(),
        )
    }

    pub fn collect_annotations(&self, code_source: &str) -> (Vec<Annotation>, Vec<Diagnostic>) {
        let mut annotations = vec![];
        let mut diagnostics = vec![];
        for (n, line) in code_source.lines().enumerate() {
            if let Some(comment) = line.trim().strip_prefix(";;") {
                if let Some(annotation_string) = comment.trim().strip_prefix("#[") {
                    let span = Span {
                        start_line: (n + 1) as u32,
                        start_column: (line.find('#').unwrap_or(0) + 1) as u32,
                        end_line: (n + 1) as u32,
                        end_column: line.len() as u32,
                    };
                    if let Some(annotation_string) = annotation_string.strip_suffix(']') {
                        let kind: AnnotationKind = match annotation_string.trim().parse() {
                            Ok(kind) => kind,
                            Err(e) => {
                                diagnostics.push(Diagnostic {
                                    level: Level::Warning,
                                    message: e.to_string(),
                                    spans: vec![span.clone()],
                                    suggestion: None,
                                });
                                continue;
                            }
                        };
                        annotations.push(Annotation { kind, span });
                    } else {
                        diagnostics.push(Diagnostic {
                            level: Level::Warning,
                            message: "malformed annotation".to_string(),
                            spans: vec![span],
                            suggestion: None,
                        });
                    }
                }
            }
        }
        (annotations, diagnostics)
    }

    pub fn run_analysis(
        &mut self,
        contract: &ClarityContract,
        contract_ast: &ContractAST,
        annotations: &Vec<Annotation>,
    ) -> Result<(ContractAnalysis, Vec<Diagnostic>), Diagnostic> {
        let mut analysis_db = AnalysisDatabase::new(&mut self.clarity_datastore);

        // Run standard clarity analyses
        let mut contract_analysis = clarity::vm::analysis::run_analysis(
            &contract.expect_resolved_contract_identifier(Some(&self.tx_sender)),
            &contract_ast.expressions,
            &mut analysis_db,
            false,
            LimitedCostTracker::new_free(),
            contract.epoch.resolve(),
            contract.clarity_version,
            true,
        )
        .map_err(|(error, _)| error.diagnostic)?;

        // Run REPL-only analyses
        let diagnostics = analysis::run_analysis(
            &mut contract_analysis,
            &mut analysis_db,
            annotations,
            &self.repl_settings.analysis,
        )
        .map_err(|mut diagnostics| diagnostics.pop().unwrap())?;

        Ok((contract_analysis, diagnostics))
    }

    pub fn get_block_time(&mut self) -> u64 {
        let block_height = self.get_block_height();
        let mut conn = ClarityDatabase::new(
            &mut self.clarity_datastore,
            &self.datastore,
            &self.datastore,
        );
        conn.get_block_time(block_height)
            .expect("unable to get block time")
    }

    pub fn get_data_var(
        &mut self,
        contract_id: &QualifiedContractIdentifier,
        var_name: &str,
    ) -> Option<String> {
        let key = ClarityDatabase::make_key_for_trip(contract_id, StoreType::Variable, var_name);
        let value_hex = self
            .clarity_datastore
            .get_data(&key)
            .expect("failed to get key from datastore")?;
        Some(format!("0x{value_hex}"))
    }

    pub fn get_map_entry(
        &mut self,
        contract_id: &QualifiedContractIdentifier,
        map_name: &str,
        map_key: &Value,
    ) -> Option<String> {
        let key =
            ClarityDatabase::make_key_for_data_map_entry(contract_id, map_name, map_key).unwrap();
        let value_hex = self
            .clarity_datastore
            .get_data(&key)
            .expect("failed to get map entry from datastore")?;
        Some(format!("0x{value_hex}"))
    }

    fn get_global_context(
        &'_ mut self,
        epoch: StacksEpochId,
        cost_track: bool,
<<<<<<< HEAD
    ) -> Result<GlobalContext<'_>, String> {
=======
    ) -> Result<GlobalContext<'_, '_>, String> {
>>>>>>> edcff2fc
        let is_mainnet = self
            .remote_network_info
            .as_ref()
            .is_some_and(|data| data.is_mainnet);
        let chain_id = if is_mainnet {
            CHAIN_ID_MAINNET
        } else {
            CHAIN_ID_TESTNET
        };

        let mut conn = ClarityDatabase::new(
            &mut self.clarity_datastore,
            &self.datastore,
            &self.datastore,
        );
        conn.begin();
        conn.set_clarity_epoch_version(epoch)
            .map_err(|e| e.to_string())?;
        conn.commit().map_err(|e| e.to_string())?;
        let cost_tracker = if cost_track {
            LimitedCostTracker::new(
                is_mainnet,
                chain_id,
                BLOCK_LIMIT_MAINNET.clone(),
                &mut conn,
                epoch,
            )
            .map_err(|e| format!("failed to initialize cost tracker: {e}"))?
        } else {
            LimitedCostTracker::new_free()
        };

        Ok(GlobalContext::new(
            is_mainnet,
            chain_id,
            conn,
            cost_tracker,
            epoch,
        ))
    }

    fn execute(
        &mut self,
        contract: &ClarityContract,
        contract_ast: &ContractAST,
        analysis: ContractAnalysis,
        cost_track: bool,
        eval_hooks: Option<Vec<&mut dyn EvalHook>>,
    ) -> Result<ExecutionResult, String> {
        let contract_id = contract.expect_resolved_contract_identifier(Some(&self.tx_sender));
        let snippet = contract.expect_in_memory_code_source();
        let mut contract_context =
            ContractContext::new(contract_id.clone(), contract.clarity_version);

        #[cfg(not(target_arch = "wasm32"))]
        let show_timings = self.repl_settings.show_timings;

        let tx_sender: PrincipalData = self.tx_sender.clone().into();

        let mut global_context = self.get_global_context(contract.epoch.resolve(), cost_track)?;

        if let Some(in_hooks) = eval_hooks {
            let mut hooks: Vec<&mut dyn EvalHook> = Vec::new();
            for hook in in_hooks {
                hooks.push(hook);
            }
            global_context.eval_hooks = Some(hooks);
        }

        global_context.begin();
        let result = global_context.execute(|g| {
            if contract_ast.expressions.len() == 1 && !snippet.contains("(define-") {
                let context = LocalContext::new();
                let mut call_stack = CallStack::new();
                let mut env = Environment::new(
                    g,
                    &contract_context,
                    &mut call_stack,
                    Some(tx_sender.clone()),
                    Some(tx_sender.clone()),
                    None,
                );

                // call a function
                if let List(expression) = &contract_ast.expressions[0].expr {
                    if let Atom(name) = &expression[0].expr {
                        if name.to_string() == "contract-call?" {
                            let Ok(PrincipalData::Contract(contract_id)) = expression[1]
                                .match_literal_value()
                                .unwrap()
                                .clone()
                                .expect_principal()
                            else {
                                unreachable!();
                            };
                            let method = expression[2].match_atom().unwrap().to_string();
                            let mut args = vec![];
                            for arg in expression[3..].iter() {
                                let evaluated_arg = eval(arg, &mut env, &context)?;
                                args.push(evaluated_arg);
                            }

                            #[cfg(not(target_arch = "wasm32"))]
                            let start = std::time::Instant::now();

                            let args: Vec<SymbolicExpression> = args
                                .iter()
                                .map(|a| SymbolicExpression::atom_value(a.clone()))
                                .collect();
                            let res = env.execute_contract(&contract_id, &method, &args, false)?;

                            #[cfg(not(target_arch = "wasm32"))]
                            if show_timings {
                                println!("execution time: {:?}", start.elapsed());
                            }

                            return Ok(Some(res));
                        }
                    }
                };

                #[cfg(not(target_arch = "wasm32"))]
                let start = std::time::Instant::now();

                let result = eval(&contract_ast.expressions[0], &mut env, &context);

                #[cfg(not(target_arch = "wasm32"))]
                if show_timings {
                    println!("execution time: {:?}", start.elapsed());
                }

                return result.map(Some);
            }

            // deploy a contract
            eval_all(&contract_ast.expressions, &mut contract_context, g, None)
        });

        let value = result.map_err(|e| {
            let err = format!("Runtime error while interpreting {contract_id}: {e:?}");
            if let Some(mut eval_hooks) = global_context.eval_hooks.take() {
                for hook in eval_hooks.iter_mut() {
                    hook.did_complete(Err(err.clone()));
                }
                global_context.eval_hooks = Some(eval_hooks);
            }
            err
        })?;

        let mut cost = None;
        if cost_track {
            cost = Some(CostSynthesis::from_cost_tracker(&global_context.cost_track));
        }

        let mut emitted_events = global_context
            .event_batches
            .iter()
            .flat_map(|b| b.events.clone())
            .collect::<Vec<_>>();

        let contract_saved =
            !contract_context.functions.is_empty() || !contract_context.defined_traits.is_empty();

        let eval_result = if contract_saved {
            let mut functions = BTreeMap::new();
            for (name, defined_func) in contract_context.functions.iter() {
                if !defined_func.is_public() {
                    continue;
                }

                let args: Vec<_> = defined_func
                    .get_arguments()
                    .iter()
                    .zip(defined_func.get_arg_types().iter())
                    .map(|(n, t)| format!("({} {})", n.as_str(), t))
                    .collect();

                functions.insert(name.to_string(), args);
            }
            let parsed_contract = ParsedContract {
                contract_identifier: contract_id.to_string(),
                code: snippet.to_string(),
                function_args: functions,
                ast: contract_ast.clone(),
                analysis: analysis.clone(),
            };

            global_context
                .database
                .insert_contract_hash(&contract_id, snippet)
                .unwrap();
            let contract = Contract { contract_context };
            global_context
                .database
                .insert_contract(&contract_id, contract)
                .expect("failed to insert contract");
            global_context
                .database
                .set_contract_data_size(&contract_id, 0)
                .unwrap();

            EvaluationResult::Contract(ContractEvaluationResult {
                result: value,
                contract: parsed_contract,
            })
        } else {
            let result = value.unwrap_or(Value::none());
            EvaluationResult::Snippet(SnippetEvaluationResult { result })
        };

        global_context.commit().unwrap();

        let (events, accounts_to_credit, accounts_to_debit) =
            Self::process_events(&mut emitted_events);

        let mut execution_result = ExecutionResult {
            result: eval_result,
            events,
            cost,
            diagnostics: Vec::new(),
        };

        if let Some(mut eval_hooks) = global_context.eval_hooks {
            for hook in eval_hooks.iter_mut() {
                hook.did_complete(Ok(&mut execution_result));
            }
        }

        for (account, token, value) in accounts_to_credit {
            self.credit_token(account, token, value);
        }

        for (account, token, value) in accounts_to_debit {
            self.debit_token(account, token, value);
        }

        if contract_saved {
            let mut analysis_db = AnalysisDatabase::new(&mut self.clarity_datastore);
            analysis_db
                .execute(|db| db.insert_contract(&contract_id, &analysis))
                .expect("Unable to save data");
        }

        Ok(execution_result)
    }

    pub fn call_contract_fn(
        &mut self,
        contract_id: &QualifiedContractIdentifier,
        method: &str,
        args: &[SymbolicExpression],
        epoch: StacksEpochId,
        clarity_version: ClarityVersion,
        track_costs: bool,
        allow_private: bool,
        eval_hooks: Vec<&mut dyn EvalHook>,
    ) -> Result<ExecutionResult, ContractCallError> {
        let tx_sender: PrincipalData = self.tx_sender.clone().into();

        let mut global_context = self
            .get_global_context(epoch, track_costs)
            .map_err(to_contract_call_error)?;

        let mut hooks: Vec<&mut dyn EvalHook> = Vec::new();
        for hook in eval_hooks {
            hooks.push(hook);
        }
        if !hooks.is_empty() {
            global_context.eval_hooks = Some(hooks);
        }

        let contract_context = ContractContext::new(contract_id.clone(), clarity_version);

        global_context.begin();
        let result = global_context.execute(|g| {
            let mut call_stack = CallStack::new();
            let mut env = Environment::new(
                g,
                &contract_context,
                &mut call_stack,
                Some(tx_sender.clone()),
                Some(tx_sender.clone()),
                None,
            );

            match allow_private {
                true => env.execute_contract_allow_private(contract_id, method, args, false),
                false => env.execute_contract(contract_id, method, args, false),
            }
        });

        let value = result.map_err(|e| {
            let err = format!("Runtime error while interpreting {contract_id}: {e:?}");
            if let Some(mut eval_hooks) = global_context.eval_hooks.take() {
                for hook in eval_hooks.iter_mut() {
                    hook.did_complete(Err(err.clone()));
                }
                global_context.eval_hooks = Some(eval_hooks);
            }
            err
        });

        let mut cost = None;
        if track_costs {
            cost = Some(CostSynthesis::from_cost_tracker(&global_context.cost_track));
        }

        let mut emitted_events = global_context
            .event_batches
            .iter()
            .flat_map(|b| b.events.clone())
            .collect::<Vec<_>>();

        let eval_result = match value {
            Ok(value) => EvaluationResult::Snippet(SnippetEvaluationResult { result: value }),
            Err(e) => {
                return Err(to_contract_call_error(e));
            }
        };
        global_context.commit().unwrap();

        let (events, accounts_to_credit, accounts_to_debit) =
            Self::process_events(&mut emitted_events);

        let mut execution_result = ExecutionResult {
            result: eval_result,
            events,
            cost,
            diagnostics: Vec::new(),
        };

        if let Some(mut eval_hooks) = global_context.eval_hooks {
            for hook in eval_hooks.iter_mut() {
                hook.did_complete(Ok(&mut execution_result));
            }
        }

        for (account, token, value) in accounts_to_credit {
            self.credit_token(account, token, value);
        }

        for (account, token, value) in accounts_to_debit {
            self.debit_token(account, token, value);
        }

        Ok(execution_result)
    }

    fn process_events(
        emitted_events: &mut Vec<StacksTransactionEvent>,
    ) -> (
        Vec<StacksTransactionEvent>,
        Vec<(String, String, u128)>,
        Vec<(String, String, u128)>,
    ) {
        let mut events = vec![];
        let mut accounts_to_debit = vec![];
        let mut accounts_to_credit = vec![];
        for event in emitted_events.drain(..) {
            match event {
                StacksTransactionEvent::STXEvent(STXEventType::STXTransferEvent(
                    ref event_data,
                )) => {
                    accounts_to_debit.push((
                        event_data.sender.to_string(),
                        "STX".to_string(),
                        event_data.amount,
                    ));
                    accounts_to_credit.push((
                        event_data.recipient.to_string(),
                        "STX".to_string(),
                        event_data.amount,
                    ));
                }
                StacksTransactionEvent::STXEvent(STXEventType::STXMintEvent(ref event_data)) => {
                    accounts_to_credit.push((
                        event_data.recipient.to_string(),
                        "STX".to_string(),
                        event_data.amount,
                    ));
                }
                StacksTransactionEvent::STXEvent(STXEventType::STXBurnEvent(ref event_data)) => {
                    accounts_to_debit.push((
                        event_data.sender.to_string(),
                        "STX".to_string(),
                        event_data.amount,
                    ));
                }
                StacksTransactionEvent::FTEvent(FTEventType::FTTransferEvent(ref event_data)) => {
                    accounts_to_credit.push((
                        event_data.recipient.to_string(),
                        event_data.asset_identifier.sugared(),
                        event_data.amount,
                    ));
                    accounts_to_debit.push((
                        event_data.sender.to_string(),
                        event_data.asset_identifier.sugared(),
                        event_data.amount,
                    ));
                }
                StacksTransactionEvent::FTEvent(FTEventType::FTMintEvent(ref event_data)) => {
                    accounts_to_credit.push((
                        event_data.recipient.to_string(),
                        event_data.asset_identifier.sugared(),
                        event_data.amount,
                    ));
                }
                StacksTransactionEvent::FTEvent(FTEventType::FTBurnEvent(ref event_data)) => {
                    accounts_to_debit.push((
                        event_data.sender.to_string(),
                        event_data.asset_identifier.sugared(),
                        event_data.amount,
                    ));
                }
                StacksTransactionEvent::NFTEvent(NFTEventType::NFTTransferEvent(
                    ref event_data,
                )) => {
                    accounts_to_credit.push((
                        event_data.recipient.to_string(),
                        event_data.asset_identifier.sugared(),
                        1,
                    ));
                    accounts_to_debit.push((
                        event_data.sender.to_string(),
                        event_data.asset_identifier.sugared(),
                        1,
                    ));
                }
                StacksTransactionEvent::NFTEvent(NFTEventType::NFTMintEvent(ref event_data)) => {
                    accounts_to_credit.push((
                        event_data.recipient.to_string(),
                        event_data.asset_identifier.sugared(),
                        1,
                    ));
                }
                StacksTransactionEvent::NFTEvent(NFTEventType::NFTBurnEvent(ref event_data)) => {
                    accounts_to_debit.push((
                        event_data.sender.to_string(),
                        event_data.asset_identifier.sugared(),
                        1,
                    ));
                }
                _ => {}
            };
            events.push(event);
        }
        (events, accounts_to_credit, accounts_to_debit)
    }

    pub fn save_genesis_accounts(&mut self, addresses: Vec<StandardPrincipalData>) {
        self.clarity_datastore.save_local_account(addresses);
    }

    pub fn mint_stx_balance(
        &mut self,
        recipient: PrincipalData,
        amount: u64,
    ) -> Result<String, String> {
        let final_balance = {
            let mut global_context = self.get_global_context(DEFAULT_EPOCH, false)?;

            global_context.begin();
            let mut cur_balance = global_context
                .database
                .get_stx_balance_snapshot(&recipient)
                .expect("failed to get balance snapshot");
            cur_balance
                .credit(amount as u128)
                .expect("failed to credit balance");
            let final_balance = cur_balance
                .get_available_balance()
                .expect("failed to get balance");
            cur_balance.save().expect("failed to save balance");
            global_context
                .database
                .increment_ustx_liquid_supply(amount as u128)
                .unwrap();
            global_context.commit().unwrap();
            final_balance
        };
        self.credit_token(recipient.to_string(), "STX".to_string(), amount.into());
        Ok(format!("→ {recipient}: {final_balance} µSTX"))
    }

    pub fn set_tx_sender(&mut self, tx_sender: StandardPrincipalData) {
        self.tx_sender = tx_sender;
    }

    pub fn get_tx_sender(&self) -> StandardPrincipalData {
        self.tx_sender.clone()
    }

    pub fn set_current_epoch(&mut self, epoch: StacksEpochId) {
        self.datastore
            .set_current_epoch(&mut self.clarity_datastore, epoch);
    }

    pub fn advance_burn_chain_tip(&mut self, count: u32) -> u32 {
        let new_height = self
            .datastore
            .advance_burn_chain_tip(&mut self.clarity_datastore, count);
        self.set_tenure_height();
        new_height
    }

    pub fn advance_stacks_chain_tip(&mut self, count: u32) -> Result<u32, String> {
        let current_epoch = self.datastore.get_current_epoch();
        if current_epoch < StacksEpochId::Epoch30 {
            Err("only burn chain height can be advanced in epoch lower than 3.0".to_string())
        } else {
            Ok(self
                .datastore
                .advance_stacks_chain_tip(&mut self.clarity_datastore, count))
        }
    }

    pub fn set_tenure_height(&mut self) {
        let burn_block_height = self.get_burn_block_height();
        let mut conn = ClarityDatabase::new(
            &mut self.clarity_datastore,
            &self.datastore,
            &self.datastore,
        );
        conn.begin();
        conn.put_data("_stx-data::tenure_height", &burn_block_height)
            .expect("failed set tenure height");
        conn.commit().expect("failed to commit");
    }

    pub fn get_block_height(&mut self) -> u32 {
        self.datastore.get_current_stacks_block_height()
    }

    pub fn get_burn_block_height(&mut self) -> u32 {
        self.datastore.get_current_burn_block_height()
    }

    fn credit_token(&mut self, account: String, token: String, value: u128) {
        self.accounts.insert(account.clone());
        match self.tokens.entry(token) {
            Entry::Occupied(balances) => {
                balances
                    .into_mut()
                    .entry(account)
                    .and_modify(|e| *e += value)
                    .or_insert(value);
            }
            Entry::Vacant(v) => {
                let mut balances = BTreeMap::new();
                balances.insert(account, value);
                v.insert(balances);
            }
        };
    }

    fn debit_token(&mut self, account: String, token: String, value: u128) {
        self.accounts.insert(account.clone());
        match self.tokens.entry(token) {
            Entry::Occupied(balances) => {
                balances
                    .into_mut()
                    .entry(account)
                    .and_modify(|e| *e -= value)
                    .or_insert(value);
            }
            Entry::Vacant(v) => {
                let mut balances = BTreeMap::new();
                balances.insert(account, value);
                v.insert(balances);
            }
        };
    }

    pub fn get_assets_maps(&self) -> BTreeMap<String, BTreeMap<String, u128>> {
        self.tokens.clone()
    }

    pub fn get_tokens(&self) -> Vec<String> {
        self.tokens.keys().cloned().collect()
    }

    pub fn get_accounts(&self) -> Vec<String> {
        self.accounts.clone().into_iter().collect::<Vec<_>>()
    }

    pub fn get_balance_for_account(&self, account: &str, token: &str) -> u128 {
        match self.tokens.get(token) {
            Some(balances) => match balances.get(account) {
                Some(value) => *value,
                _ => 0,
            },
            _ => 0,
        }
    }
}

fn to_contract_call_error(error: String) -> ContractCallError {
    if error.contains("UndefinedFunction") || error.contains("NoSuchPublicFunction") {
        ContractCallError::NoSuchFunction(error)
    } else if error.contains("Failed to read non-consensus contract metadata") {
        ContractCallError::NoSuchContract(error)
    } else {
        ContractCallError::Uncategorized(error)
    }
}
#[cfg(test)]
mod tests {
    use clarity::types::chainstate::StacksAddress;
    use clarity::types::Address;
    use clarity::vm::types::TupleData;
    use clarity::vm::{self, ClarityVersion};

    use super::*;
    use crate::analysis::Settings as AnalysisSettings;
    use crate::repl::settings::RemoteDataSettings;
    use crate::test_fixtures::clarity_contract::ClarityContractBuilder;

    #[track_caller]
    fn get_interpreter(settings: Option<Settings>) -> ClarityInterpreter {
        ClarityInterpreter::new(
            StandardPrincipalData::transient(),
            settings.unwrap_or_default(),
            None,
        )
    }

    #[track_caller]
    fn deploy_contract(
        interpreter: &mut ClarityInterpreter,
        contract: &ClarityContract,
    ) -> Result<ExecutionResult, ContractCallError> {
        let source = contract.expect_in_memory_code_source();
        let (ast, ..) = interpreter.build_ast(contract);
        let (annotations, _) = interpreter.collect_annotations(source);

        let (analysis, _) = interpreter
            .run_analysis(contract, &ast, &annotations)
            .unwrap();

        let result = interpreter
            .execute(contract, &ast, analysis, false, None)
            .map_err(to_contract_call_error);
        assert!(result.is_ok());
        result
    }

    #[track_caller]
    fn assert_execution_result_value(
        result: Result<ExecutionResult, ContractCallError>,
        expected_value: Value,
    ) {
        assert!(result.is_ok());
        let result = result.unwrap();
        let result = match result.result {
            EvaluationResult::Contract(_) => unreachable!(),
            EvaluationResult::Snippet(res) => res,
        };
        assert_eq!(result.result, expected_value);
    }

    #[track_caller]
    fn run_snippet(
        interpreter: &mut ClarityInterpreter,
        snippet: &str,
        clarity_version: ClarityVersion,
    ) -> Value {
        let contract = ClarityContractBuilder::new()
            .code_source(snippet.to_string())
            .epoch(interpreter.datastore.get_current_epoch())
            .clarity_version(clarity_version)
            .build();
        let deploy_result = deploy_contract(interpreter, &contract);
        match deploy_result.unwrap().result {
            EvaluationResult::Contract(_) => unreachable!(),
            EvaluationResult::Snippet(res) => res.result,
        }
    }

    #[test]
    fn test_get_tx_sender() {
        let mut interpreter = get_interpreter(None);
        let tx_sender = StandardPrincipalData::transient();
        interpreter.set_tx_sender(tx_sender.clone());
        assert_eq!(interpreter.get_tx_sender(), tx_sender);
    }

    #[test]
    fn test_set_tx_sender() {
        let mut interpreter = get_interpreter(None);

        let addr = StacksAddress::from_string("ST1SJ3DTE5DN7X54YDH5D64R3BCB6A2AG2ZQ8YPD5").unwrap();
        let tx_sender = StandardPrincipalData::from(addr);
        interpreter.set_tx_sender(tx_sender.clone());
        assert_eq!(interpreter.get_tx_sender(), tx_sender);
    }

    #[test]
    fn test_get_block_time() {
        let mut interpreter = get_interpreter(None);
        let bt = interpreter.get_block_time();
        assert_ne!(bt, 0); // TODO placeholder
    }

    #[test]
    fn test_get_block_height() {
        let mut interpreter = get_interpreter(None);
        assert_eq!(interpreter.get_block_height(), 0);
    }

    #[test]
    fn test_advance_stacks_chain_tip_pre_epoch_3() {
        let mut interpreter = get_interpreter(None);
        interpreter.set_current_epoch(StacksEpochId::Epoch2_05);
        let count = 5;
        let initial_block_height = interpreter.get_burn_block_height();
        assert_ne!(interpreter.advance_stacks_chain_tip(count), Ok(count));
        assert_eq!(interpreter.get_burn_block_height(), initial_block_height);
        assert_eq!(interpreter.get_block_height(), initial_block_height);
    }

    #[test]
    fn test_advance_stacks_chain_tip() {
        let wasm_settings = Settings {
            analysis: AnalysisSettings::default(),
            remote_data: RemoteDataSettings::default(),
            show_timings: false,
        };
        let mut interpreter = get_interpreter(Some(wasm_settings));
        interpreter.set_current_epoch(StacksEpochId::Epoch30);
        interpreter.advance_burn_chain_tip(1);
        let count = 5;
        let initial_block_height = interpreter.get_block_height();

        let result = interpreter.advance_stacks_chain_tip(count);
        assert_eq!(result, Ok(initial_block_height + count));

        assert_eq!(interpreter.get_burn_block_height(), initial_block_height);
        assert_eq!(interpreter.get_block_height(), initial_block_height + count);
    }

    #[test]
    fn test_advance_chain_tip_pre_epoch3() {
        let mut interpreter = get_interpreter(None);
        interpreter.set_current_epoch(StacksEpochId::Epoch2_05);
        let count = 5;
        let initial_block_height = interpreter.get_block_height();
        interpreter.advance_burn_chain_tip(count);
        assert_eq!(interpreter.get_block_height(), initial_block_height + count);
        assert_eq!(
            interpreter.get_burn_block_height(),
            initial_block_height + count
        );
    }

    #[test]
    fn test_advance_chain_tip() {
        let mut interpreter = get_interpreter(None);
        interpreter.set_current_epoch(StacksEpochId::Epoch30);
        let count = 5;
        let initial_block_height = interpreter.get_block_height();
        interpreter.advance_burn_chain_tip(count);
        assert_eq!(interpreter.get_block_height(), initial_block_height + count);
        assert_eq!(
            interpreter.get_burn_block_height(),
            initial_block_height + count
        );
    }

    #[test]
    fn test_get_assets_maps() {
        let mut interpreter = get_interpreter(None);
        let addr = "ST1SJ3DTE5DN7X54YDH5D64R3BCB6A2AG2ZQ8YPD5";
        let amount = 1000;
        interpreter.credit_token(addr.into(), "STX".into(), amount);

        let assets = interpreter.get_assets_maps();
        assert!(assets.contains_key("STX"));

        let stx = assets.get("STX").unwrap();
        assert!(stx.contains_key(addr));

        let balance = stx.get(addr).unwrap();
        assert_eq!(balance, &amount)
    }

    #[test]
    fn test_get_tokens() {
        let mut interpreter = get_interpreter(None);
        let addr = "ST1SJ3DTE5DN7X54YDH5D64R3BCB6A2AG2ZQ8YPD5";
        interpreter.credit_token(addr.into(), "STX".into(), 1000);

        let tokens = interpreter.get_tokens();
        assert_eq!(tokens, ["STX"]);
    }

    #[test]
    fn test_get_accounts() {
        let mut interpreter = get_interpreter(None);
        let addr = "ST1SJ3DTE5DN7X54YDH5D64R3BCB6A2AG2ZQ8YPD5";
        interpreter.credit_token(addr.into(), "STX".into(), 1000);

        let accounts = interpreter.get_accounts();
        assert_eq!(accounts, ["ST1SJ3DTE5DN7X54YDH5D64R3BCB6A2AG2ZQ8YPD5"]);
    }

    #[test]
    fn test_get_balance_for_account() {
        let mut interpreter = get_interpreter(None);

        let addr = "ST1SJ3DTE5DN7X54YDH5D64R3BCB6A2AG2ZQ8YPD5";
        let amount = 1000;
        interpreter.credit_token(addr.into(), "STX".into(), amount);

        let balance = interpreter.get_balance_for_account(addr, "STX");
        assert_eq!(balance, amount);
    }

    #[test]
    fn test_credit_any_token() {
        let mut interpreter = get_interpreter(None);

        let addr = "ST1SJ3DTE5DN7X54YDH5D64R3BCB6A2AG2ZQ8YPD5";
        let amount = 1000;
        interpreter.credit_token(addr.into(), "MIA".into(), amount);

        let balance = interpreter.get_balance_for_account(addr, "MIA");
        assert_eq!(balance, amount);
    }

    #[test]
    fn test_mint_stx_balance() {
        let mut interpreter = get_interpreter(None);
        let recipient = PrincipalData::Standard(StandardPrincipalData::transient());
        let amount = 1000;

        let result = interpreter.mint_stx_balance(recipient.clone(), amount);
        assert!(result.is_ok());

        let balance = interpreter.get_balance_for_account(&recipient.to_string(), "STX");
        assert_eq!(balance, amount.into());
    }

    #[test]
    fn test_run_valid_contract() {
        let mut interpreter = get_interpreter(None);
        let contract = ClarityContract::fixture();
        let result = interpreter.run_interpreter(&contract, None, false, None);
        assert!(result.is_ok());
        assert!(result.unwrap().diagnostics.is_empty());
    }

    #[test]
    fn test_run_invalid_contract() {
        let mut interpreter = get_interpreter(None);

        let snippet = "(define-public (add) (ok (+ u1 1)))";
        //                                            ^ should be uint
        let contract = ClarityContractBuilder::default()
            .code_source(snippet.into())
            .build();
        let result = interpreter.run_interpreter(&contract, None, false, None);
        assert!(result.is_err());
        let diagnostics = result.unwrap_err();
        assert_eq!(diagnostics.len(), 1);
    }

    #[test]
    fn test_run_runtime_error() {
        let mut interpreter = get_interpreter(None);

        let snippet = "(/ u1 u0)";
        let contract = ClarityContractBuilder::default()
            .code_source(snippet.into())
            .build();
        let result = interpreter.run_interpreter(&contract, None, false, None);
        assert!(result.is_err());

        let diagnostics = result.unwrap_err();
        assert_eq!(diagnostics.len(), 1);

        let message = format!("Runtime Error: Runtime error while interpreting {}.{}: Runtime(DivisionByZero, Some([FunctionIdentifier {{ identifier: \"_native_:native_div\" }}]))", StandardPrincipalData::transient(), contract.name);
        assert_eq!(
            diagnostics[0],
            Diagnostic {
                level: vm::diagnostic::Level::Error,
                message,
                spans: vec![],
                suggestion: None
            }
        );
    }

    #[test]
    fn test_build_ast() {
        let interpreter = get_interpreter(None);
        let contract = ClarityContract::fixture();
        let (_ast, diagnostics, success) = interpreter.build_ast(&contract);
        assert!(success);
        assert!(diagnostics.is_empty());
    }

    #[test]
    fn test_execute() {
        let mut interpreter = get_interpreter(None);

        let contract = ClarityContract::fixture();
        let result = deploy_contract(&mut interpreter, &contract);

        let ExecutionResult {
            diagnostics,
            events,
            ..
        } = result.unwrap();
        assert!(diagnostics.is_empty());
        assert!(events.is_empty());
    }

    #[test]
    fn test_call_contract_fn() {
        let mut interpreter = get_interpreter(None);

        let contract = ClarityContract::fixture();
        let source = contract.expect_in_memory_code_source();
        let (ast, ..) = interpreter.build_ast(&contract);
        let (annotations, _) = interpreter.collect_annotations(source);

        let (analysis, _) = interpreter
            .run_analysis(&contract, &ast, &annotations)
            .unwrap();

        let result = interpreter.execute(&contract, &ast, analysis, false, None);
        assert!(result.is_ok());
        let ExecutionResult {
            diagnostics,
            events,
            ..
        } = result.unwrap();
        assert!(diagnostics.is_empty());
        assert!(events.is_empty());
    }

    #[test]
    fn test_run_both() {
        let mut interpreter = get_interpreter(None);

        let contract = ClarityContract::fixture();
        let _ = deploy_contract(&mut interpreter, &contract);

        let call_contract = ClarityContractBuilder::default()
            .code_source("(contract-call? .contract incr)".to_owned())
            .build();
        let _ = interpreter.run(&call_contract, None, false, None);
    }

    #[test]
    fn test_get_data_var() {
        let mut interpreter = get_interpreter(None);
        let contract = ClarityContractBuilder::default()
            .code_source(["(define-data-var count uint u9)"].join("\n"))
            .build();

        let deploy = deploy_contract(&mut interpreter, &contract);
        assert!(deploy.is_ok());

        let contract_id = QualifiedContractIdentifier {
            issuer: StandardPrincipalData::transient(),
            name: "contract".into(),
        };
        let count = interpreter.get_data_var(&contract_id, "count");

        assert_eq!(
            count,
            Some("0x0100000000000000000000000000000009".to_owned())
        )
    }

    #[test]
    fn test_get_map_entry() {
        let mut interpreter = get_interpreter(None);
        let contract = ClarityContractBuilder::default()
            .code_source(
                [
                    "(define-map people uint (string-ascii 10))",
                    "(map-insert people u0 \"satoshi\")",
                ]
                .join("\n"),
            )
            .build();

        let deploy = deploy_contract(&mut interpreter, &contract);
        assert!(deploy.is_ok());

        let contract_id = QualifiedContractIdentifier {
            issuer: StandardPrincipalData::transient(),
            name: "contract".into(),
        };
        let name = interpreter.get_map_entry(&contract_id, "people", &Value::UInt(0));
        assert_eq!(name, Some("0x0a0d000000077361746f736869".to_owned()));
        let no_name = interpreter.get_map_entry(&contract_id, "people", &Value::UInt(404));
        assert_eq!(no_name, None);
    }

    #[test]
    fn test_execute_stx_events() {
        let mut interpreter = get_interpreter(None);
        let account = PrincipalData::parse("S1G2081040G2081040G2081040G208105NK8PE5").unwrap();
        let _ = interpreter.mint_stx_balance(account, 100000);

        let contract = ClarityContractBuilder::default()
            .code_source(
                [
                    "(define-public (test-transfer)",
                    "  (ok (stx-transfer? u10 tx-sender (as-contract tx-sender))))",
                    "(define-public (test-burn)",
                    "  (ok (stx-burn? u10 tx-sender)))",
                    "(test-transfer)",
                    "(test-burn)",
                ]
                .join("\n"),
            )
            .build();

        let account =
            PrincipalData::parse_standard_principal("S1G2081040G2081040G2081040G208105NK8PE5")
                .unwrap();
        let balance = interpreter.get_balance_for_account(&account.to_string(), "STX");
        assert_eq!(balance, 100000);

        let result = deploy_contract(&mut interpreter, &contract);
        assert!(result.is_ok());

        let ExecutionResult {
            diagnostics,
            events,
            ..
        } = result.unwrap();
        assert!(diagnostics.is_empty());
        assert_eq!(events.len(), 2);

        let balance = interpreter.get_balance_for_account(&account.to_string(), "STX");
        assert_eq!(balance, 99980);

        assert!(matches!(
            events[0],
            StacksTransactionEvent::STXEvent(STXEventType::STXTransferEvent(_))
        ));
        assert!(matches!(
            events[1],
            StacksTransactionEvent::STXEvent(STXEventType::STXBurnEvent(_))
        ));
    }

    #[test]
    fn test_execute_ft_events() {
        let mut interpreter = get_interpreter(None);

        let contract = ClarityContractBuilder::default()
            .code_source(
                [
                    "(define-fungible-token ctb)",
                    "(define-private (test-mint)",
                    "  (ft-mint? ctb u100 tx-sender))",
                    "(define-private (test-burn)",
                    "  (ft-burn? ctb u10 tx-sender))",
                    "(define-private (test-transfer)",
                    "  (ft-transfer? ctb u10 tx-sender (as-contract tx-sender)))",
                    "(test-mint)",
                    "(test-burn)",
                    "(test-transfer)",
                ]
                .join("\n"),
            )
            .build();

        let result = deploy_contract(&mut interpreter, &contract);
        assert!(result.is_ok());
        let ExecutionResult {
            diagnostics,
            events,
            ..
        } = result.unwrap();
        assert!(diagnostics.is_empty());
        assert_eq!(events.len(), 3);
        assert!(matches!(
            events[0],
            StacksTransactionEvent::FTEvent(FTEventType::FTMintEvent(_))
        ));
        assert!(matches!(
            events[1],
            StacksTransactionEvent::FTEvent(FTEventType::FTBurnEvent(_))
        ));
        assert!(matches!(
            events[2],
            StacksTransactionEvent::FTEvent(FTEventType::FTTransferEvent(_))
        ));
    }

    #[test]
    fn test_execute_nft_events() {
        let mut interpreter = get_interpreter(None);

        let contract = ClarityContractBuilder::default()
            .code_source(
                [
                    "(define-non-fungible-token nftest uint)",
                    "(nft-mint? nftest u1 tx-sender)",
                    "(nft-mint? nftest u2 tx-sender)",
                    "(define-private (test-burn)",
                    "  (nft-burn? nftest u1 tx-sender))",
                    "(define-private (test-transfer)",
                    "  (nft-transfer? nftest u2 tx-sender (as-contract  tx-sender)))",
                    "(test-burn)",
                    "(test-transfer)",
                ]
                .join("\n"),
            )
            .build();

        let result = deploy_contract(&mut interpreter, &contract);
        assert!(result.is_ok());
        let ExecutionResult {
            diagnostics,
            events,
            ..
        } = result.unwrap();
        assert!(diagnostics.is_empty());
        assert_eq!(events.len(), 4);
        assert!(matches!(
            events[0],
            StacksTransactionEvent::NFTEvent(NFTEventType::NFTMintEvent(_))
        ));
        assert!(matches!(
            events[1],
            StacksTransactionEvent::NFTEvent(NFTEventType::NFTMintEvent(_))
        ));
        assert!(matches!(
            events[2],
            StacksTransactionEvent::NFTEvent(NFTEventType::NFTBurnEvent(_))
        ));
        assert!(matches!(
            events[3],
            StacksTransactionEvent::NFTEvent(NFTEventType::NFTTransferEvent(_))
        ));
    }

    #[test]
    fn block_height_support_in_clarity2_epoch2() {
        let mut interpreter = get_interpreter(None);

        let snippet = [
            "(define-read-only (get-height)",
            "  { block-height: block-height }",
            ")",
            "(define-read-only (get-info (h uint))",
            "  { time: (get-block-info? time h) }",
            ")",
        ]
        .join("\n");
        let contract = ClarityContractBuilder::new()
            .code_source(snippet)
            .epoch(StacksEpochId::Epoch25)
            .clarity_version(ClarityVersion::Clarity2)
            .build();

        let deploy = deploy_contract(&mut interpreter, &contract);
        assert!(deploy.is_ok());

        let contract_id =
            contract.expect_resolved_contract_identifier(Some(&StandardPrincipalData::transient()));

        let result = interpreter.call_contract_fn(
            &contract_id,
            "get-height",
            &[],
            StacksEpochId::Epoch25,
            ClarityVersion::Clarity2,
            false,
            false,
            vec![],
        );
        assert_execution_result_value(
            result,
            Value::Tuple(
                TupleData::from_data(vec![("block-height".into(), Value::UInt(0))]).unwrap(),
            ),
        );

        interpreter.advance_burn_chain_tip(10);

        let result = interpreter.call_contract_fn(
            &contract_id,
            "get-height",
            &[],
            StacksEpochId::Epoch25,
            ClarityVersion::Clarity2,
            false,
            false,
            vec![],
        );
        assert_execution_result_value(
            result,
            Value::Tuple(
                TupleData::from_data(vec![("block-height".into(), Value::UInt(10))]).unwrap(),
            ),
        );

        let call_contract = ClarityContractBuilder::default()
            .code_source("(contract-call? .contract get-info u1)".into())
            .epoch(StacksEpochId::Epoch25)
            .clarity_version(ClarityVersion::Clarity2)
            .build();
        assert!(interpreter.run(&call_contract, None, false, None).is_ok());
    }

    #[test]
    fn block_height_support_in_clarity2_epoch3() {
        let mut interpreter = get_interpreter(None);

        interpreter.advance_burn_chain_tip(1);

        let snippet = [
            "(define-read-only (get-height)",
            "  { block-height: block-height }",
            ")",
            "(define-read-only (get-info (h uint))",
            "  { time: (get-block-info? time h) }",
            ")",
        ]
        .join("\n");
        let contract = ClarityContractBuilder::new()
            .code_source(snippet)
            .epoch(StacksEpochId::Epoch30)
            .clarity_version(ClarityVersion::Clarity2)
            .build();

        let deploy_result = deploy_contract(&mut interpreter, &contract);
        assert!(deploy_result.is_ok());

        let contract_id =
            contract.expect_resolved_contract_identifier(Some(&StandardPrincipalData::transient()));

        let result = interpreter.call_contract_fn(
            &contract_id,
            "get-height",
            &[],
            StacksEpochId::Epoch30,
            ClarityVersion::Clarity2,
            false,
            false,
            vec![],
        );
        assert_execution_result_value(
            result,
            Value::Tuple(
                TupleData::from_data(vec![("block-height".into(), Value::UInt(1))]).unwrap(),
            ),
        );

        let call_contract = ClarityContractBuilder::default()
            .code_source("(contract-call? .contract get-info u1)".into())
            .epoch(StacksEpochId::Epoch30)
            .clarity_version(ClarityVersion::Clarity3)
            .build();
        assert!(interpreter.run(&call_contract, None, false, None).is_ok());
    }

    #[test]
    fn block_height_support_in_clarity3_epoch3() {
        let mut interpreter = get_interpreter(None);

        interpreter.advance_burn_chain_tip(1);

        let snippet = [
            "(define-read-only (get-height)",
            "  {",
            "    stacks-block-height: stacks-block-height,",
            "    tenure-height: tenure-height,",
            "  }",
            ")",
            "(define-read-only (get-info (h uint))",
            "  {",
            "    stacks-time: (get-stacks-block-info? time h),",
            "    stacks-id-header-hash: (get-stacks-block-info? id-header-hash h),",
            "    stacks-header-hash: (get-stacks-block-info? header-hash h),",
            "    tenure-time: (get-tenure-info? time h),",
            "    tenure-miner-address: (get-tenure-info? miner-address h),",
            "  }",
            ")",
        ]
        .join("\n");
        let contract = ClarityContractBuilder::new()
            .code_source(snippet)
            .epoch(StacksEpochId::Epoch30)
            .clarity_version(ClarityVersion::Clarity3)
            .build();

        let deploy_result = deploy_contract(&mut interpreter, &contract);
        assert!(deploy_result.is_ok());

        let contract_id =
            contract.expect_resolved_contract_identifier(Some(&StandardPrincipalData::transient()));

        let result = interpreter.call_contract_fn(
            &contract_id,
            "get-height",
            &[],
            StacksEpochId::Epoch30,
            ClarityVersion::Clarity3,
            false,
            false,
            vec![],
        );
        assert_execution_result_value(
            result,
            Value::Tuple(
                TupleData::from_data(vec![
                    ("stacks-block-height".into(), Value::UInt(1)),
                    ("tenure-height".into(), Value::UInt(1)),
                ])
                .unwrap(),
            ),
        );

        interpreter.advance_burn_chain_tip(10);

        let result = interpreter.call_contract_fn(
            &contract_id,
            "get-height",
            &[],
            StacksEpochId::Epoch30,
            ClarityVersion::Clarity3,
            false,
            false,
            vec![],
        );
        assert_execution_result_value(
            result,
            Value::Tuple(
                TupleData::from_data(vec![
                    ("stacks-block-height".into(), Value::UInt(11)),
                    ("tenure-height".into(), Value::UInt(11)),
                ])
                .unwrap(),
            ),
        );

        let call_contract = ClarityContractBuilder::default()
            .code_source("(contract-call? .contract get-info u1)".into())
            .epoch(StacksEpochId::Epoch30)
            .clarity_version(ClarityVersion::Clarity3)
            .build();
        assert!(interpreter.run(&call_contract, None, false, None).is_ok());
    }

    #[test]
    fn burn_block_time_is_realistic_in_epoch_3_0() {
        let mut interpreter = get_interpreter(None);

        interpreter.set_current_epoch(StacksEpochId::Epoch30);
        interpreter.advance_burn_chain_tip(3);

        let snippet_1 = run_snippet(
            &mut interpreter,
            "(get-tenure-info? time u2)",
            ClarityVersion::Clarity3,
        );
        let Ok(Some(Value::UInt(time_block_1))) = snippet_1.expect_optional() else {
            panic!("Unexpected result");
        };

        let snippet_2 = run_snippet(
            &mut interpreter,
            "(get-tenure-info? time u3)",
            ClarityVersion::Clarity3,
        );
        let Ok(Some(Value::UInt(time_block_2))) = snippet_2.expect_optional() else {
            panic!("Unexpected result");
        };
        assert_eq!(time_block_2 - time_block_1, 600);
    }

    #[test]
    fn first_stacks_block_time_in_a_tenure() {
        let mut interpreter = get_interpreter(None);

        interpreter.set_current_epoch(StacksEpochId::Epoch30);
        let _ = interpreter.advance_burn_chain_tip(2);

        let snippet_1 = run_snippet(
            &mut interpreter,
            "(get-tenure-info? time (- stacks-block-height u1))",
            ClarityVersion::Clarity3,
        );
        let Ok(Some(Value::UInt(last_tenure_time))) = snippet_1.expect_optional() else {
            panic!("Unexpected result");
        };

        let snippet_2 = run_snippet(
            &mut interpreter,
            "(get-stacks-block-info? time (- stacks-block-height u1))",
            ClarityVersion::Clarity3,
        );
        let Ok(Some(Value::UInt(last_stacks_block_time))) = snippet_2.expect_optional() else {
            panic!("Unexpected result");
        };
        assert_eq!((last_stacks_block_time) - (last_tenure_time), 10);
    }

    #[test]
    fn stacks_block_time_is_realistic_in_epoch_3_0() {
        let mut interpreter = get_interpreter(None);

        interpreter.set_current_epoch(StacksEpochId::Epoch30);
        let _ = interpreter.advance_stacks_chain_tip(3);

        let snippet_1 = run_snippet(
            &mut interpreter,
            "(get-stacks-block-info? time u2)",
            ClarityVersion::Clarity3,
        );
        let Ok(Some(Value::UInt(time_block_1))) = snippet_1.expect_optional() else {
            panic!("Unexpected result");
        };

        let snippet_2 = run_snippet(
            &mut interpreter,
            "(get-stacks-block-info? time u3)",
            ClarityVersion::Clarity3,
        );
        let Ok(Some(Value::UInt(time_block_2))) = snippet_2.expect_optional() else {
            panic!("Unexpected result");
        };
        assert_eq!(time_block_2 - time_block_1, 10);
    }

    #[test]
    fn burn_block_time_after_many_stacks_blocks_is_realistic_in_epoch_3_0() {
        let mut interpreter = get_interpreter(None);

        interpreter.set_current_epoch(StacksEpochId::Epoch30);
        // by advancing stacks_chain_tip by 101, we are getting a tenure of more than 600 seconds
        // the next burn block should happen after the last stacks block
        let stacks_block_height = interpreter.advance_stacks_chain_tip(101).unwrap();
        assert_eq!(stacks_block_height, 102);

        let snippet_1 = run_snippet(
            &mut interpreter,
            "(get-stacks-block-info? time u1)",
            ClarityVersion::Clarity3,
        );
        let Ok(Some(Value::UInt(stacks_block_time_1))) = snippet_1.expect_optional() else {
            panic!("Unexpected result");
        };

        let snippet_2 = run_snippet(
            &mut interpreter,
            "(get-stacks-block-info? time u101)",
            ClarityVersion::Clarity3,
        );
        let Ok(Some(Value::UInt(stacks_block_time_2))) = snippet_2.expect_optional() else {
            panic!("Unexpected result");
        };
        assert_eq!(stacks_block_time_2 - stacks_block_time_1, 1000);

        let _ = interpreter.advance_burn_chain_tip(1);
        let _ = interpreter.advance_stacks_chain_tip(1);

        let snippet_3 = run_snippet(
            &mut interpreter,
            "(get-tenure-info? time u4)",
            ClarityVersion::Clarity3,
        );
        let Ok(Some(Value::UInt(tenure_height_1))) = snippet_3.expect_optional() else {
            panic!("Unexpected result");
        };

        let snippet_4 = run_snippet(
            &mut interpreter,
            "(get-tenure-info? time (- stacks-block-height u1))",
            ClarityVersion::Clarity3,
        );
        let Ok(Some(Value::UInt(tenure_height_2))) = snippet_4.expect_optional() else {
            panic!("Unexpected result");
        };

        assert_eq!(1030, tenure_height_2 - tenure_height_1);
    }

    #[test]
    fn can_call_a_public_function() {
        let mut interpreter = get_interpreter(None);

        let contract = ClarityContractBuilder::default()
            .code_source("(define-public (public-func) (ok true))".into())
            .build();
        let _ = deploy_contract(&mut interpreter, &contract);

        let allow_private = false;
        let result = interpreter.call_contract_fn(
            &contract
                .expect_resolved_contract_identifier(Some(&StandardPrincipalData::transient())),
            "public-func",
            &[],
            StacksEpochId::Epoch24,
            ClarityVersion::Clarity2,
            false,
            allow_private,
            vec![],
        );

        assert!(result.is_ok());
        let ExecutionResult { result, .. } = result.unwrap();

        assert!(
            matches!(result, EvaluationResult::Snippet(SnippetEvaluationResult { result }) if result == Value::okay_true())
        );
    }

    #[test]
    fn can_call_a_private_function() {
        let mut interpreter = get_interpreter(None);

        let contract = ClarityContractBuilder::default()
            .code_source("(define-private (private-func) true)".into())
            .build();
        let _ = deploy_contract(&mut interpreter, &contract);

        let allow_private = true;
        let result = interpreter.call_contract_fn(
            &contract
                .expect_resolved_contract_identifier(Some(&StandardPrincipalData::transient())),
            "private-func",
            &[],
            StacksEpochId::Epoch24,
            ClarityVersion::Clarity2,
            false,
            allow_private,
            vec![],
        );

        assert!(result.is_ok());
        let ExecutionResult { result, .. } = result.unwrap();

        assert!(
            matches!(result, EvaluationResult::Snippet(SnippetEvaluationResult { result }) if result == Value::Bool(true))
        );
    }

    #[test]
    fn can_not_call_a_private_function_without_allow_private() {
        let mut interpreter = get_interpreter(None);

        let contract = ClarityContractBuilder::default()
            .code_source("(define-private (private-func) true)".into())
            .build();
        let _ = deploy_contract(&mut interpreter, &contract);

        let allow_private = false;
        let result = interpreter.call_contract_fn(
            &contract
                .expect_resolved_contract_identifier(Some(&StandardPrincipalData::transient())),
            "private-func",
            &[],
            StacksEpochId::Epoch24,
            ClarityVersion::Clarity2,
            false,
            allow_private,
            vec![],
        );

        assert!(result.is_err());
        let err = result.unwrap_err();
        match err {
            ContractCallError::NoSuchFunction(ref function_name) => {
                assert!(function_name.contains("private-func"));
            }
            _ => panic!("Expected NoSuchFunction error"),
        }
    }
}<|MERGE_RESOLUTION|>--- conflicted
+++ resolved
@@ -331,11 +331,7 @@
         &'_ mut self,
         epoch: StacksEpochId,
         cost_track: bool,
-<<<<<<< HEAD
-    ) -> Result<GlobalContext<'_>, String> {
-=======
     ) -> Result<GlobalContext<'_, '_>, String> {
->>>>>>> edcff2fc
         let is_mainnet = self
             .remote_network_info
             .as_ref()
